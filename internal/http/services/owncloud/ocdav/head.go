--- conflicted
+++ resolved
@@ -45,9 +45,7 @@
 
 	sublog := appctx.GetLogger(ctx).With().Str("path", fn).Logger()
 
-	ref := &provider.Reference{
-		Spec: &provider.Reference_Path{Path: fn},
-	}
+	ref := &provider.Reference{Path: fn}
 	s.handleHead(ctx, w, r, ref, sublog)
 }
 
@@ -59,10 +57,6 @@
 		return
 	}
 
-<<<<<<< HEAD
-	ref := &provider.Reference{Path: fn}
-=======
->>>>>>> 7b974674
 	req := &provider.StatRequest{Ref: ref}
 	res, err := client.Stat(ctx, req)
 	if err != nil {
