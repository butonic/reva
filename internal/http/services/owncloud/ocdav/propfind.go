// Copyright 2018-2021 CERN
//
// Licensed under the Apache License, Version 2.0 (the "License");
// you may not use this file except in compliance with the License.
// You may obtain a copy of the License at
//
//     http://www.apache.org/licenses/LICENSE-2.0
//
// Unless required by applicable law or agreed to in writing, software
// distributed under the License is distributed on an "AS IS" BASIS,
// WITHOUT WARRANTIES OR CONDITIONS OF ANY KIND, either express or implied.
// See the License for the specific language governing permissions and
// limitations under the License.
//
// In applying this license, CERN does not waive the privileges and immunities
// granted to it by virtue of its status as an Intergovernmental Organization
// or submit itself to any jurisdiction.

package ocdav

import (
	"bytes"
	"context"
	"encoding/json"
	"encoding/xml"
	"fmt"
	"io"
	"net/http"
	"net/url"
	"path"
	"strconv"
	"strings"
	"time"

	"go.opencensus.io/trace"

	userv1beta1 "github.com/cs3org/go-cs3apis/cs3/identity/user/v1beta1"
	rpc "github.com/cs3org/go-cs3apis/cs3/rpc/v1beta1"
	link "github.com/cs3org/go-cs3apis/cs3/sharing/link/v1beta1"
	provider "github.com/cs3org/go-cs3apis/cs3/storage/provider/v1beta1"
	"github.com/cs3org/reva/internal/grpc/services/storageprovider"
	"github.com/cs3org/reva/internal/http/services/owncloud/ocs/conversions"
	"github.com/cs3org/reva/pkg/appctx"
	ctxuser "github.com/cs3org/reva/pkg/user"
	"github.com/cs3org/reva/pkg/utils"
	"github.com/rs/zerolog"
)

const (
	_nsDav      = "DAV:"
	_nsOwncloud = "http://owncloud.org/ns"
	_nsOCS      = "http://open-collaboration-services.org/ns"

	_propOcFavorite = "http://owncloud.org/ns/favorite"

	// RFC1123 time that mimics oc10. time.RFC1123 would end in "UTC", see https://github.com/golang/go/issues/13781
	RFC1123 = "Mon, 02 Jan 2006 15:04:05 GMT"

	// _propQuotaUncalculated = "-1"
	_propQuotaUnknown = "-2"
	// _propQuotaUnlimited    = "-3"
)

// ns is the namespace that is prefixed to the path in the cs3 namespace
func (s *svc) handlePropfind(w http.ResponseWriter, r *http.Request, ns string) {
	ctx := r.Context()
	ctx, span := trace.StartSpan(ctx, "propfind")
	defer span.End()

	fn := path.Join(ns, r.URL.Path)

	sublog := appctx.GetLogger(ctx).With().Str("path", fn).Logger()

	pf, status, err := readPropfind(r.Body)
	if err != nil {
		sublog.Debug().Err(err).Msg("error reading propfind request")
		w.WriteHeader(status)
		return
	}

<<<<<<< HEAD
	client, err := s.getClient()
	if err != nil {
		sublog.Error().Err(err).Msg("error getting grpc client")
		w.WriteHeader(http.StatusInternalServerError)
		return
	}

	metadataKeys := []string{}
	if pf.Allprop != nil {
		// TODO this changes the behavior and returns all properties if allprops has been set,
		// but allprops should only return some default properties
		// see https://tools.ietf.org/html/rfc4918#section-9.1
		// the description of arbitrary_metadata_keys in https://cs3org.github.io/cs3apis/#cs3.storage.provider.v1beta1.ListContainerRequest an others may need clarification
		// tracked in https://github.com/cs3org/cs3apis/issues/104
		metadataKeys = append(metadataKeys, "*")
	} else {
		for i := range pf.Prop {
			if requiresExplicitFetching(&pf.Prop[i]) {
				metadataKeys = append(metadataKeys, metadataKeyOf(&pf.Prop[i]))
			}
		}
	}
	ref := &provider.Reference{Path: fn}
	req := &provider.StatRequest{
		Ref:                   ref,
		ArbitraryMetadataKeys: metadataKeys,
	}
	res, err := client.Stat(ctx, req)
	if err != nil {
		sublog.Error().Err(err).Interface("req", req).Msg("error sending a grpc stat request")
		w.WriteHeader(http.StatusInternalServerError)
		return
	}

	if res.Status.Code != rpc.Code_CODE_OK {
		HandleErrorStatus(&sublog, w, res.Status)
		return
	}

	info := res.Info
	infos := []*provider.ResourceInfo{info}
	if info.Type == provider.ResourceType_RESOURCE_TYPE_CONTAINER && depth == "1" {
		req := &provider.ListContainerRequest{
			Ref:                   ref,
			ArbitraryMetadataKeys: metadataKeys,
		}
		res, err := client.ListContainer(ctx, req)
		if err != nil {
			sublog.Error().Err(err).Msg("error sending list container grpc request")
			w.WriteHeader(http.StatusInternalServerError)
			return
		}

		if res.Status.Code != rpc.Code_CODE_OK {
			HandleErrorStatus(&sublog, w, res.Status)
			return
		}
		infos = append(infos, res.Infos...)
	} else if depth == "infinity" {
		// FIXME: doesn't work cross-storage as the results will have the wrong paths!
		// use a stack to explore sub-containers breadth-first
		stack := []string{info.Path}
		for len(stack) > 0 {
			// retrieve path on top of stack
			path := stack[len(stack)-1]
			ref = &provider.Reference{Path: path}
			req := &provider.ListContainerRequest{
				Ref:                   ref,
				ArbitraryMetadataKeys: metadataKeys,
			}
			res, err := client.ListContainer(ctx, req)
			if err != nil {
				sublog.Error().Err(err).Str("path", path).Msg("error sending list container grpc request")
				w.WriteHeader(http.StatusInternalServerError)
				return
			}
			if res.Status.Code != rpc.Code_CODE_OK {
				HandleErrorStatus(&sublog, w, res.Status)
				return
			}

			infos = append(infos, res.Infos...)

			if depth != "infinity" {
				break
			}

			// TODO: stream response to avoid storing too many results in memory

			stack = stack[:len(stack)-1]

			// check sub-containers in reverse order and add them to the stack
			// the reversed order here will produce a more logical sorting of results
			for i := len(res.Infos) - 1; i >= 0; i-- {
				// for i := range res.Infos {
				if res.Infos[i].Type == provider.ResourceType_RESOURCE_TYPE_CONTAINER {
					stack = append(stack, res.Infos[i].Path)
				}
			}
		}
=======
	ref := &provider.Reference{
		Spec: &provider.Reference_Path{Path: fn},
>>>>>>> 7b974674
	}

	parentInfo, resourceInfos, ok := s.getResourceInfos(ctx, w, r, pf, ref, sublog)
	if !ok {
		// getResourceInfos handles responses in case of an error so we can just return here.
		return
	}

	s.propfindResponse(ctx, w, r, ns, pf, parentInfo, resourceInfos, sublog)
}

func requiresExplicitFetching(n *xml.Name) bool {
	switch n.Space {
	case _nsDav:
		switch n.Local {
		case "quota-available-bytes", "quota-used-bytes":
			//  A <DAV:allprop> PROPFIND request SHOULD NOT return DAV:quota-available-bytes and DAV:quota-used-bytes
			// from https://www.rfc-editor.org/rfc/rfc4331.html#section-2
			return true
		default:
			return false
		}
	case _nsOwncloud:
		switch n.Local {
		case "favorite", "share-types", "checksums", "size":
			return true
		default:
			return false
		}
	case _nsOCS:
		return false
	}
	return true
}

// from https://github.com/golang/net/blob/e514e69ffb8bc3c76a71ae40de0118d794855992/webdav/xml.go#L178-L205
func readPropfind(r io.Reader) (pf propfindXML, status int, err error) {
	c := countingReader{r: r}
	if err = xml.NewDecoder(&c).Decode(&pf); err != nil {
		if err == io.EOF {
			if c.n == 0 {
				// An empty body means to propfind allprop.
				// http://www.webdav.org/specs/rfc4918.html#METHOD_PROPFIND
				return propfindXML{Allprop: new(struct{})}, 0, nil
			}
			err = errInvalidPropfind
		}
		return propfindXML{}, http.StatusBadRequest, err
	}

	if pf.Allprop == nil && pf.Include != nil {
		return propfindXML{}, http.StatusBadRequest, errInvalidPropfind
	}
	if pf.Allprop != nil && (pf.Prop != nil || pf.Propname != nil) {
		return propfindXML{}, http.StatusBadRequest, errInvalidPropfind
	}
	if pf.Prop != nil && pf.Propname != nil {
		return propfindXML{}, http.StatusBadRequest, errInvalidPropfind
	}
	if pf.Propname == nil && pf.Allprop == nil && pf.Prop == nil {
		// jfd: I think <d:prop></d:prop> is perfectly valid ... treat it as allprop
		return propfindXML{Allprop: new(struct{})}, 0, nil
	}
	return pf, 0, nil
}

func (s *svc) formatPropfind(ctx context.Context, pf *propfindXML, mds []*provider.ResourceInfo, ns string) (string, error) {
	responses := make([]*responseXML, 0, len(mds))
	for i := range mds {
		res, err := s.mdToPropResponse(ctx, pf, mds[i], ns)
		if err != nil {
			return "", err
		}
		responses = append(responses, res)
	}
	responsesXML, err := xml.Marshal(&responses)
	if err != nil {
		return "", err
	}

	msg := `<?xml version="1.0" encoding="utf-8"?><d:multistatus xmlns:d="DAV:" `
	msg += `xmlns:s="http://sabredav.org/ns" xmlns:oc="http://owncloud.org/ns">`
	msg += string(responsesXML) + `</d:multistatus>`
	return msg, nil
}

func (s *svc) xmlEscaped(val string) []byte {
	buf := new(bytes.Buffer)
	xml.Escape(buf, []byte(val))
	return buf.Bytes()
}

func (s *svc) newPropNS(namespace string, local string, val string) *propertyXML {
	return &propertyXML{
		XMLName:  xml.Name{Space: namespace, Local: local},
		Lang:     "",
		InnerXML: s.xmlEscaped(val),
	}
}

// TODO properly use the space
func (s *svc) newProp(key, val string) *propertyXML {
	return &propertyXML{
		XMLName:  xml.Name{Space: "", Local: key},
		Lang:     "",
		InnerXML: s.xmlEscaped(val),
	}
}

// TODO properly use the space
func (s *svc) newPropRaw(key, val string) *propertyXML {
	return &propertyXML{
		XMLName:  xml.Name{Space: "", Local: key},
		Lang:     "",
		InnerXML: []byte(val),
	}
}

// mdToPropResponse converts the CS3 metadata into a webdav PropResponse
// ns is the CS3 namespace that needs to be removed from the CS3 path before
// prefixing it with the baseURI
func (s *svc) mdToPropResponse(ctx context.Context, pf *propfindXML, md *provider.ResourceInfo, ns string) (*responseXML, error) {
	sublog := appctx.GetLogger(ctx).With().Interface("md", md).Str("ns", ns).Logger()
	md.Path = strings.TrimPrefix(md.Path, ns)

	baseURI := ctx.Value(ctxKeyBaseURI).(string)

	ref := path.Join(baseURI, md.Path)
	if md.Type == provider.ResourceType_RESOURCE_TYPE_CONTAINER {
		ref += "/"
	}

	response := responseXML{
		Href:     encodePath(ref),
		Propstat: []propstatXML{},
	}

	var ls *link.PublicShare

	// -1 indicates uncalculated
	// -2 indicates unknown (default)
	// -3 indicates unlimited
	quota := _propQuotaUnknown
	size := fmt.Sprintf("%d", md.Size)
	// TODO refactor helper functions: GetOpaqueJSONEncoded(opaque, key string, *struct) err, GetOpaquePlainEncoded(opaque, key) value, err
	// or use ok like pattern and return bool?
	if md.Opaque != nil && md.Opaque.Map != nil {
		if md.Opaque.Map["link-share"] != nil && md.Opaque.Map["link-share"].Decoder == "json" {
			ls = &link.PublicShare{}
			err := json.Unmarshal(md.Opaque.Map["link-share"].Value, ls)
			if err != nil {
				sublog.Error().Err(err).Msg("could not unmarshal link json")
			}
		}
		if md.Opaque.Map["quota"] != nil && md.Opaque.Map["quota"].Decoder == "plain" {
			quota = string(md.Opaque.Map["quota"].Value)
		}
	}

	role := conversions.RoleFromResourcePermissions(md.PermissionSet)

	isShared := !isCurrentUserOwner(ctx, md.Owner)
	var wdp string
	isPublic := ls != nil
	if md.PermissionSet != nil {
		wdp = role.WebDAVPermissions(
			md.Type == provider.ResourceType_RESOURCE_TYPE_CONTAINER,
			isShared,
			false,
			isPublic,
		)
		sublog.Debug().Interface("role", role).Str("dav-permissions", wdp).Msg("converted PermissionSet")
	}

	propstatOK := propstatXML{
		Status: "HTTP/1.1 200 OK",
		Prop:   []*propertyXML{},
	}
	propstatNotFound := propstatXML{
		Status: "HTTP/1.1 404 Not Found",
		Prop:   []*propertyXML{},
	}
	// when allprops has been requested
	if pf.Allprop != nil {
		// return all known properties

		if md.Id != nil {
			id := wrapResourceID(md.Id)
			propstatOK.Prop = append(propstatOK.Prop,
				s.newProp("oc:id", id),
				s.newProp("oc:fileid", id),
			)
		}

		if md.Etag != "" {
			// etags must be enclosed in double quotes and cannot contain them.
			// See https://tools.ietf.org/html/rfc7232#section-2.3 for details
			// TODO(jfd) handle weak tags that start with 'W/'
			propstatOK.Prop = append(propstatOK.Prop, s.newProp("d:getetag", md.Etag))
		}

		if md.PermissionSet != nil {
			propstatOK.Prop = append(propstatOK.Prop, s.newProp("oc:permissions", wdp))
		}

		// always return size, well nearly always ... public link shares are a little weird
		if md.Type == provider.ResourceType_RESOURCE_TYPE_CONTAINER {
			propstatOK.Prop = append(propstatOK.Prop, s.newPropRaw("d:resourcetype", "<d:collection/>"))
			if ls == nil {
				propstatOK.Prop = append(propstatOK.Prop, s.newProp("oc:size", size))
			}
			// A <DAV:allprop> PROPFIND request SHOULD NOT return DAV:quota-available-bytes and DAV:quota-used-bytes
			// from https://www.rfc-editor.org/rfc/rfc4331.html#section-2
			// propstatOK.Prop = append(propstatOK.Prop, s.newProp("d:quota-used-bytes", size))
			// propstatOK.Prop = append(propstatOK.Prop, s.newProp("d:quota-available-bytes", quota))
		} else {
			propstatOK.Prop = append(propstatOK.Prop,
				s.newProp("d:resourcetype", ""),
				s.newProp("d:getcontentlength", size),
			)
			if md.MimeType != "" {
				propstatOK.Prop = append(propstatOK.Prop, s.newProp("d:getcontenttype", md.MimeType))
			}
		}
		// Finder needs the getLastModified property to work.
		if md.Mtime != nil {
			t := utils.TSToTime(md.Mtime).UTC()
			lastModifiedString := t.Format(RFC1123)
			propstatOK.Prop = append(propstatOK.Prop, s.newProp("d:getlastmodified", lastModifiedString))
		}

		// stay bug compatible with oc10, see https://github.com/owncloud/core/pull/38304#issuecomment-762185241
		var checksums strings.Builder
		if md.Checksum != nil {
			checksums.WriteString("<oc:checksum>")
			checksums.WriteString(strings.ToUpper(string(storageprovider.GRPC2PKGXS(md.Checksum.Type))))
			checksums.WriteString(":")
			checksums.WriteString(md.Checksum.Sum)
		}
		if md.Opaque != nil {
			if e, ok := md.Opaque.Map["md5"]; ok {
				if checksums.Len() == 0 {
					checksums.WriteString("<oc:checksum>MD5:")
				} else {
					checksums.WriteString(" MD5:")
				}
				checksums.WriteString(string(e.Value))
			}
			if e, ok := md.Opaque.Map["adler32"]; ok {
				if checksums.Len() == 0 {
					checksums.WriteString("<oc:checksum>ADLER32:")
				} else {
					checksums.WriteString(" ADLER32:")
				}
				checksums.WriteString(string(e.Value))
			}
		}
		if checksums.Len() > 0 {
			checksums.WriteString("</oc:checksum>")
			propstatOK.Prop = append(propstatOK.Prop, s.newPropRaw("oc:checksums", checksums.String()))
		}

		// ls do not report any properties as missing by default
		if ls == nil {
			// favorites from arbitrary metadata
			if k := md.GetArbitraryMetadata(); k == nil {
				propstatOK.Prop = append(propstatOK.Prop, s.newProp("oc:favorite", "0"))
			} else if amd := k.GetMetadata(); amd == nil {
				propstatOK.Prop = append(propstatOK.Prop, s.newProp("oc:favorite", "0"))
			} else if v, ok := amd[_propOcFavorite]; ok && v != "" {
				propstatOK.Prop = append(propstatOK.Prop, s.newProp("oc:favorite", v))
			} else {
				propstatOK.Prop = append(propstatOK.Prop, s.newProp("oc:favorite", "0"))
			}
		}
		// TODO return other properties ... but how do we put them in a namespace?
	} else {
		// otherwise return only the requested properties
		for i := range pf.Prop {
			switch pf.Prop[i].Space {
			case _nsOwncloud:
				switch pf.Prop[i].Local {
				// TODO(jfd): maybe phoenix and the other clients can just use this id as an opaque string?
				// I tested the desktop client and phoenix to annotate which properties are requestted, see below cases
				case "fileid": // phoenix only
					if md.Id != nil {
						propstatOK.Prop = append(propstatOK.Prop, s.newProp("oc:fileid", wrapResourceID(md.Id)))
					} else {
						propstatNotFound.Prop = append(propstatNotFound.Prop, s.newProp("oc:fileid", ""))
					}
				case "id": // desktop client only
					if md.Id != nil {
						propstatOK.Prop = append(propstatOK.Prop, s.newProp("oc:id", wrapResourceID(md.Id)))
					} else {
						propstatNotFound.Prop = append(propstatNotFound.Prop, s.newProp("oc:id", ""))
					}
				case "permissions": // both
					// oc:permissions take several char flags to indicate the permissions the user has on this node:
					// D = delete
					// NV = update (renameable moveable)
					// W = update (files only)
					// CK = create (folders only)
					// S = Shared
					// R = Shareable (Reshare)
					// M = Mounted
					// in contrast, the ocs:share-permissions further down below indicate clients the maximum permissions that can be granted
					propstatOK.Prop = append(propstatOK.Prop, s.newProp("oc:permissions", wdp))
				case "public-link-permission": // only on a share root node
					if ls != nil && md.PermissionSet != nil {
						propstatOK.Prop = append(
							propstatOK.Prop,
							s.newProp("oc:public-link-permission", strconv.FormatUint(uint64(role.OCSPermissions()), 10)))
					} else {
						propstatNotFound.Prop = append(propstatNotFound.Prop, s.newProp("oc:public-link-permission", ""))
					}
				case "public-link-item-type": // only on a share root node
					if ls != nil {
						if md.Type == provider.ResourceType_RESOURCE_TYPE_CONTAINER {
							propstatOK.Prop = append(propstatOK.Prop, s.newProp("oc:public-link-item-type", "folder"))
						} else {
							propstatOK.Prop = append(propstatOK.Prop, s.newProp("oc:public-link-item-type", "file"))
							// redirectref is another option
						}
					} else {
						propstatNotFound.Prop = append(propstatNotFound.Prop, s.newProp("oc:public-link-item-type", ""))
					}
				case "public-link-share-datetime":
					if ls != nil && ls.Mtime != nil {
						t := utils.TSToTime(ls.Mtime).UTC() // TODO or ctime?
						shareTimeString := t.Format(RFC1123)
						propstatOK.Prop = append(propstatOK.Prop, s.newProp("oc:public-link-share-datetime", shareTimeString))
					} else {
						propstatNotFound.Prop = append(propstatNotFound.Prop, s.newProp("oc:public-link-share-datetime", ""))
					}
				case "public-link-share-owner":
					if ls != nil && ls.Owner != nil {
						if isCurrentUserOwner(ctx, ls.Owner) {
							u := ctxuser.ContextMustGetUser(ctx)
							propstatOK.Prop = append(propstatOK.Prop, s.newProp("oc:public-link-share-owner", u.Username))
						} else {
							u, _ := ctxuser.ContextGetUser(ctx)
							sublog.Error().Interface("share", ls).Interface("user", u).Msg("the current user in the context should be the owner of a public link share")
							propstatNotFound.Prop = append(propstatNotFound.Prop, s.newProp("oc:public-link-share-owner", ""))
						}
					} else {
						propstatNotFound.Prop = append(propstatNotFound.Prop, s.newProp("oc:public-link-share-owner", ""))
					}
				case "public-link-expiration":
					if ls != nil && ls.Expiration != nil {
						t := utils.TSToTime(ls.Expiration).UTC()
						expireTimeString := t.Format(RFC1123)
						propstatOK.Prop = append(propstatOK.Prop, s.newProp("oc:public-link-expiration", expireTimeString))
					} else {
						propstatNotFound.Prop = append(propstatNotFound.Prop, s.newProp("oc:public-link-expiration", ""))
					}
					propstatNotFound.Prop = append(propstatNotFound.Prop, s.newProp("oc:public-link-expiration", ""))
				case "size": // phoenix only
					// TODO we cannot find out if md.Size is set or not because ints in go default to 0
					// TODO what is the difference to d:quota-used-bytes (which only exists for collections)?
					// oc:size is available on files and folders and behaves like d:getcontentlength or d:quota-used-bytes respectively
					if ls == nil {
						propstatOK.Prop = append(propstatOK.Prop, s.newProp("oc:size", size))
					} else {
						// link share root collection has no size
						propstatNotFound.Prop = append(propstatNotFound.Prop, s.newProp("oc:size", ""))
					}
				case "owner-id": // phoenix only
					if md.Owner != nil {
						if isCurrentUserOwner(ctx, md.Owner) {
							u := ctxuser.ContextMustGetUser(ctx)
							propstatOK.Prop = append(propstatOK.Prop, s.newProp("oc:owner-id", u.Username))
						} else {
							sublog.Debug().Msg("TODO fetch user username")
							propstatNotFound.Prop = append(propstatNotFound.Prop, s.newProp("oc:owner-id", ""))
						}
					} else {
						propstatNotFound.Prop = append(propstatNotFound.Prop, s.newProp("oc:owner-id", ""))
					}
				case "favorite": // phoenix only
					// TODO: can be 0 or 1?, in oc10 it is present or not
					// TODO: read favorite via separate call? that would be expensive? I hope it is in the md
					// TODO: this boolean favorite property is so horribly wrong ... either it is presont, or it is not ... unless ... it is possible to have a non binary value ... we need to double check
					if ls == nil {
						if k := md.GetArbitraryMetadata(); k == nil {
							propstatOK.Prop = append(propstatOK.Prop, s.newProp("oc:favorite", "0"))
						} else if amd := k.GetMetadata(); amd == nil {
							propstatOK.Prop = append(propstatOK.Prop, s.newProp("oc:favorite", "0"))
						} else if v, ok := amd[_propOcFavorite]; ok && v != "" {
							propstatOK.Prop = append(propstatOK.Prop, s.newProp("oc:favorite", "1"))
						} else {
							propstatOK.Prop = append(propstatOK.Prop, s.newProp("oc:favorite", "0"))
						}
					} else {
						// link share root collection has no favorite
						propstatNotFound.Prop = append(propstatNotFound.Prop, s.newProp("oc:favorite", ""))
					}
				case "checksums": // desktop ... not really ... the desktop sends the OC-Checksum header

					// stay bug compatible with oc10, see https://github.com/owncloud/core/pull/38304#issuecomment-762185241
					var checksums strings.Builder
					if md.Checksum != nil {
						checksums.WriteString("<oc:checksum>")
						checksums.WriteString(strings.ToUpper(string(storageprovider.GRPC2PKGXS(md.Checksum.Type))))
						checksums.WriteString(":")
						checksums.WriteString(md.Checksum.Sum)
					}
					if md.Opaque != nil {
						if e, ok := md.Opaque.Map["md5"]; ok {
							if checksums.Len() == 0 {
								checksums.WriteString("<oc:checksum>MD5:")
							} else {
								checksums.WriteString(" MD5:")
							}
							checksums.WriteString(string(e.Value))
						}
						if e, ok := md.Opaque.Map["adler32"]; ok {
							if checksums.Len() == 0 {
								checksums.WriteString("<oc:checksum>ADLER32:")
							} else {
								checksums.WriteString(" ADLER32:")
							}
							checksums.WriteString(string(e.Value))
						}
					}
					if checksums.Len() > 13 {
						checksums.WriteString("</oc:checksum>")
						propstatOK.Prop = append(propstatOK.Prop, s.newPropRaw("oc:checksums", checksums.String()))
					} else {
						propstatNotFound.Prop = append(propstatNotFound.Prop, s.newProp("oc:checksums", ""))
					}
				case "share-types": // desktop
					k := md.GetArbitraryMetadata()
					amd := k.GetMetadata()
					if amdv, ok := amd[metadataKeyOf(&pf.Prop[i])]; ok {
						st := fmt.Sprintf("<oc:share-type>%s</oc:share-type>", amdv)
						propstatOK.Prop = append(propstatOK.Prop, s.newPropRaw("oc:share-types", st))
					} else {
						propstatNotFound.Prop = append(propstatNotFound.Prop, s.newProp("oc:"+pf.Prop[i].Local, ""))
					}
				case "owner-display-name": // phoenix only
					if md.Owner != nil {
						if isCurrentUserOwner(ctx, md.Owner) {
							u := ctxuser.ContextMustGetUser(ctx)
							propstatOK.Prop = append(propstatOK.Prop, s.newProp("oc:owner-display-name", u.DisplayName))
						} else {
							sublog.Debug().Msg("TODO fetch user displayname")
							propstatNotFound.Prop = append(propstatNotFound.Prop, s.newProp("oc:owner-display-name", ""))
						}
					} else {
						propstatNotFound.Prop = append(propstatNotFound.Prop, s.newProp("oc:owner-display-name", ""))
					}
				case "downloadURL": // desktop
					if isPublic && md.Type == provider.ResourceType_RESOURCE_TYPE_FILE {
						var path string
						if !ls.PasswordProtected {
							path = md.Path
						} else {
							expiration := time.Unix(int64(ls.Signature.SignatureExpiration.Seconds), int64(ls.Signature.SignatureExpiration.Nanos))
							var sb strings.Builder

							sb.WriteString(md.Path)
							sb.WriteString("?signature=")
							sb.WriteString(ls.Signature.Signature)
							sb.WriteString("&expiration=")
							sb.WriteString(url.QueryEscape(expiration.Format(time.RFC3339)))

							path = sb.String()
						}
						propstatOK.Prop = append(propstatOK.Prop, s.newProp("oc:downloadURL", s.c.PublicURL+baseURI+path))
					} else {
						propstatNotFound.Prop = append(propstatNotFound.Prop, s.newProp("oc:"+pf.Prop[i].Local, ""))
					}
				case "privatelink": // phoenix only
					// <oc:privatelink>https://phoenix.owncloud.com/f/9</oc:privatelink>
					fallthrough
				case "dDC": // desktop
					fallthrough
				case "data-fingerprint": // desktop
					// used by admins to indicate a backup has been restored,
					// can only occur on the root node
					// server implementation in https://github.com/owncloud/core/pull/24054
					// see https://doc.owncloud.com/server/admin_manual/configuration/server/occ_command.html#maintenance-commands
					// TODO(jfd): double check the client behavior with reva on backup restore
					fallthrough
				default:
					propstatNotFound.Prop = append(propstatNotFound.Prop, s.newProp("oc:"+pf.Prop[i].Local, ""))
				}
			case _nsDav:
				switch pf.Prop[i].Local {
				case "getetag": // both
					if md.Etag != "" {
						propstatOK.Prop = append(propstatOK.Prop, s.newProp("d:getetag", md.Etag))
					} else {
						propstatNotFound.Prop = append(propstatNotFound.Prop, s.newProp("d:getetag", ""))
					}
				case "getcontentlength": // both
					// see everts stance on this https://stackoverflow.com/a/31621912, he points to http://tools.ietf.org/html/rfc4918#section-15.3
					// > Purpose: Contains the Content-Length header returned by a GET without accept headers.
					// which only would make sense when eg. rendering a plain HTML filelisting when GETing a collection,
					// which is not the case ... so we don't return it on collections. owncloud has oc:size for that
					// TODO we cannot find out if md.Size is set or not because ints in go default to 0
					if md.Type == provider.ResourceType_RESOURCE_TYPE_CONTAINER {
						propstatNotFound.Prop = append(propstatNotFound.Prop, s.newProp("d:getcontentlength", ""))
					} else {
						propstatOK.Prop = append(propstatOK.Prop, s.newProp("d:getcontentlength", size))
					}
				case "resourcetype": // both
					if md.Type == provider.ResourceType_RESOURCE_TYPE_CONTAINER {
						propstatOK.Prop = append(propstatOK.Prop, s.newPropRaw("d:resourcetype", "<d:collection/>"))
					} else {
						propstatOK.Prop = append(propstatOK.Prop, s.newProp("d:resourcetype", ""))
						// redirectref is another option
					}
				case "getcontenttype": // phoenix
					if md.Type == provider.ResourceType_RESOURCE_TYPE_CONTAINER {
						// directories have no contenttype
						propstatNotFound.Prop = append(propstatNotFound.Prop, s.newProp("d:getcontenttype", ""))
					} else if md.MimeType != "" {
						propstatOK.Prop = append(propstatOK.Prop, s.newProp("d:getcontenttype", md.MimeType))
					}
				case "getlastmodified": // both
					// TODO we cannot find out if md.Mtime is set or not because ints in go default to 0
					if md.Mtime != nil {
						t := utils.TSToTime(md.Mtime).UTC()
						lastModifiedString := t.Format(RFC1123)
						propstatOK.Prop = append(propstatOK.Prop, s.newProp("d:getlastmodified", lastModifiedString))
					} else {
						propstatNotFound.Prop = append(propstatNotFound.Prop, s.newProp("d:getlastmodified", ""))
					}
				case "quota-used-bytes": // RFC 4331
					if md.Type == provider.ResourceType_RESOURCE_TYPE_CONTAINER {
						// always returns the current usage,
						// in oc10 there seems to be a bug that makes the size in webdav differ from the one in the user properties, not taking shares into account
						// in ocis we plan to always mak the quota a property of the storage space
						propstatOK.Prop = append(propstatOK.Prop, s.newProp("d:quota-used-bytes", size))
					} else {
						propstatNotFound.Prop = append(propstatNotFound.Prop, s.newProp("d:quota-used-bytes", ""))
					}
				case "quota-available-bytes": // RFC 4331
					if md.Type == provider.ResourceType_RESOURCE_TYPE_CONTAINER {
						// oc10 returns -3 for unlimited, -2 for unknown, -1 for uncalculated
						propstatOK.Prop = append(propstatOK.Prop, s.newProp("d:quota-available-bytes", quota))
					} else {
						propstatNotFound.Prop = append(propstatNotFound.Prop, s.newProp("d:quota-available-bytes", ""))
					}
				default:
					propstatNotFound.Prop = append(propstatNotFound.Prop, s.newProp("d:"+pf.Prop[i].Local, ""))
				}
			case _nsOCS:
				switch pf.Prop[i].Local {
				// ocs:share-permissions indicate clients the maximum permissions that can be granted:
				// 1 = read
				// 2 = write (update)
				// 4 = create
				// 8 = delete
				// 16 = share
				// shared files can never have the create or delete permission bit set
				case "share-permissions":
					if md.PermissionSet != nil {
						perms := role.OCSPermissions()
						// shared files cant have the create or delete permission set
						if md.Type == provider.ResourceType_RESOURCE_TYPE_FILE {
							perms &^= conversions.PermissionCreate
							perms &^= conversions.PermissionDelete
						}
						propstatOK.Prop = append(propstatOK.Prop, s.newPropNS(pf.Prop[i].Space, pf.Prop[i].Local, strconv.FormatUint(uint64(perms), 10)))
					}
				default:
					propstatNotFound.Prop = append(propstatNotFound.Prop, s.newProp("d:"+pf.Prop[i].Local, ""))
				}
			default:
				// handle custom properties
				if k := md.GetArbitraryMetadata(); k == nil {
					propstatNotFound.Prop = append(propstatNotFound.Prop, s.newPropNS(pf.Prop[i].Space, pf.Prop[i].Local, ""))
				} else if amd := k.GetMetadata(); amd == nil {
					propstatNotFound.Prop = append(propstatNotFound.Prop, s.newPropNS(pf.Prop[i].Space, pf.Prop[i].Local, ""))
				} else if v, ok := amd[metadataKeyOf(&pf.Prop[i])]; ok && v != "" {
					propstatOK.Prop = append(propstatOK.Prop, s.newPropNS(pf.Prop[i].Space, pf.Prop[i].Local, v))
				} else {
					propstatNotFound.Prop = append(propstatNotFound.Prop, s.newPropNS(pf.Prop[i].Space, pf.Prop[i].Local, ""))
				}
			}
		}
	}

	if len(propstatOK.Prop) > 0 {
		response.Propstat = append(response.Propstat, propstatOK)
	}
	if len(propstatNotFound.Prop) > 0 {
		response.Propstat = append(response.Propstat, propstatNotFound)
	}

	return &response, nil
}

// a file is only yours if you are the owner
func isCurrentUserOwner(ctx context.Context, owner *userv1beta1.UserId) bool {
	contextUser, ok := ctxuser.ContextGetUser(ctx)
	if ok && contextUser.Id != nil && owner != nil &&
		contextUser.Id.Idp == owner.Idp &&
		contextUser.Id.OpaqueId == owner.OpaqueId {
		return true
	}
	return false
}

type countingReader struct {
	n int
	r io.Reader
}

func (c *countingReader) Read(p []byte) (int, error) {
	n, err := c.r.Read(p)
	c.n += n
	return n, err
}

func metadataKeyOf(n *xml.Name) string {
	switch {
	case n.Space == _nsDav && n.Local == "quota-available-bytes":
		return "quota"
	default:
		return fmt.Sprintf("%s/%s", n.Space, n.Local)
	}
}

// http://www.webdav.org/specs/rfc4918.html#ELEMENT_prop (for propfind)
type propfindProps []xml.Name

// UnmarshalXML appends the property names enclosed within start to pn.
//
// It returns an error if start does not contain any properties or if
// properties contain values. Character data between properties is ignored.
func (pn *propfindProps) UnmarshalXML(d *xml.Decoder, start xml.StartElement) error {
	for {
		t, err := next(d)
		if err != nil {
			return err
		}
		switch e := t.(type) {
		case xml.EndElement:
			// jfd: I think <d:prop></d:prop> is perfectly valid ... treat it as allprop
			/*
				if len(*pn) == 0 {
					return fmt.Errorf("%s must not be empty", start.Name.Local)
				}
			*/
			return nil
		case xml.StartElement:
			t, err = next(d)
			if err != nil {
				return err
			}
			if _, ok := t.(xml.EndElement); !ok {
				return fmt.Errorf("unexpected token %T", t)
			}
			*pn = append(*pn, e.Name)
		}
	}
}

// http://www.webdav.org/specs/rfc4918.html#ELEMENT_propfind
type propfindXML struct {
	XMLName  xml.Name      `xml:"DAV: propfind"`
	Allprop  *struct{}     `xml:"DAV: allprop"`
	Propname *struct{}     `xml:"DAV: propname"`
	Prop     propfindProps `xml:"DAV: prop"`
	Include  propfindProps `xml:"DAV: include"`
}

type responseXML struct {
	XMLName             xml.Name      `xml:"d:response"`
	Href                string        `xml:"d:href"`
	Propstat            []propstatXML `xml:"d:propstat"`
	Status              string        `xml:"d:status,omitempty"`
	Error               *errorXML     `xml:"d:error"`
	ResponseDescription string        `xml:"d:responsedescription,omitempty"`
}

// http://www.webdav.org/specs/rfc4918.html#ELEMENT_propstat
type propstatXML struct {
	// Prop requires DAV: to be the default namespace in the enclosing
	// XML. This is due to the standard encoding/xml package currently
	// not honoring namespace declarations inside a xmltag with a
	// parent element for anonymous slice elements.
	// Use of multistatusWriter takes care of this.
	Prop                []*propertyXML `xml:"d:prop>_ignored_"`
	Status              string         `xml:"d:status"`
	Error               *errorXML      `xml:"d:error"`
	ResponseDescription string         `xml:"d:responsedescription,omitempty"`
}

// Property represents a single DAV resource property as defined in RFC 4918.
// http://www.webdav.org/specs/rfc4918.html#data.model.for.resource.properties
type propertyXML struct {
	// XMLName is the fully qualified name that identifies this property.
	XMLName xml.Name

	// Lang is an optional xml:lang attribute.
	Lang string `xml:"xml:lang,attr,omitempty"`

	// InnerXML contains the XML representation of the property value.
	// See http://www.webdav.org/specs/rfc4918.html#property_values
	//
	// Property values of complex type or mixed-content must have fully
	// expanded XML namespaces or be self-contained with according
	// XML namespace declarations. They must not rely on any XML
	// namespace declarations within the scope of the XML document,
	// even including the DAV: namespace.
	InnerXML []byte `xml:",innerxml"`
}

func (s *svc) handleSpacesPropfind(w http.ResponseWriter, r *http.Request, spaceID string) {
	ctx := r.Context()
	ctx, span := trace.StartSpan(ctx, "propfind")
	defer span.End()

	sublog := appctx.GetLogger(ctx).With().Str("path", r.URL.Path).Str("spaceid", spaceID).Logger()

	pf, status, err := readPropfind(r.Body)
	if err != nil {
		sublog.Debug().Err(err).Msg("error reading propfind request")
		w.WriteHeader(status)
		return
	}

	// retrieve a specific storage space
	ref, rpcStatus, err := s.lookUpStorageSpaceReference(ctx, spaceID, r.URL.Path)
	if err != nil {
		sublog.Error().Err(err).Msg("error sending a grpc request")
		w.WriteHeader(http.StatusInternalServerError)
		return
	}

	if rpcStatus.Code != rpc.Code_CODE_OK {
		HandleErrorStatus(&sublog, w, rpcStatus)
		return
	}

	parentInfo, resourceInfos, ok := s.getResourceInfos(ctx, w, r, pf, ref, sublog)
	if !ok {
		// getResourceInfos handles responses in case of an error so we can just return here.
		return
	}

	// prefix space id to paths
	for i := range resourceInfos {
		resourceInfos[i].Path = path.Join("/", spaceID, resourceInfos[i].Path)
	}

	s.propfindResponse(ctx, w, r, "", pf, parentInfo, resourceInfos, sublog)

}

func (s *svc) propfindResponse(ctx context.Context, w http.ResponseWriter, r *http.Request, namespace string, pf propfindXML, parentInfo *provider.ResourceInfo, resourceInfos []*provider.ResourceInfo, log zerolog.Logger) {
	propRes, err := s.formatPropfind(ctx, &pf, resourceInfos, namespace) // no namespace because this is relative to the storage space
	if err != nil {
		log.Error().Err(err).Msg("error formatting propfind")
		w.WriteHeader(http.StatusInternalServerError)
		return
	}
	w.Header().Set(HeaderDav, "1, 3, extended-mkcol")
	w.Header().Set(HeaderContentType, "application/xml; charset=utf-8")

	var disableTus bool
	// let clients know this collection supports tus.io POST requests to start uploads
	if parentInfo.Type == provider.ResourceType_RESOURCE_TYPE_CONTAINER {
		if parentInfo.Opaque != nil {
			_, disableTus = parentInfo.Opaque.Map["disable_tus"]
		}
		if !disableTus {
			w.Header().Add(HeaderAccessControlExposeHeaders, strings.Join([]string{HeaderTusResumable, HeaderTusVersion, HeaderTusExtension}, ", "))
			w.Header().Set(HeaderTusResumable, "1.0.0")
			w.Header().Set(HeaderTusVersion, "1.0.0")
			w.Header().Set(HeaderTusExtension, "creation,creation-with-upload")
		}
	}
	w.WriteHeader(http.StatusMultiStatus)
	if _, err := w.Write([]byte(propRes)); err != nil {
		log.Err(err).Msg("error writing response")
	}
}

func (s *svc) getResourceInfos(ctx context.Context, w http.ResponseWriter, r *http.Request, pf propfindXML, ref *provider.Reference, log zerolog.Logger) (*provider.ResourceInfo, []*provider.ResourceInfo, bool) {
	depth := r.Header.Get(HeaderDepth)
	if depth == "" {
		depth = "1"
	}

	// see https://tools.ietf.org/html/rfc4918#section-9.1
	if depth != "0" && depth != "1" && depth != "infinity" {
		log.Debug().Str("depth", depth).Msgf("invalid Depth header value")
		w.WriteHeader(http.StatusBadRequest)
		return nil, nil, false
	}

	// Get the getway client
	gatewayClient, err := s.getClient()
	if err != nil {
		log.Error().Err(err).Msg("error getting grpc client")
		w.WriteHeader(http.StatusInternalServerError)
		return nil, nil, false
	}

	metadataKeys := []string{}
	if pf.Allprop != nil {
		// TODO this changes the behavior and returns all properties if allprops has been set,
		// but allprops should only return some default properties
		// see https://tools.ietf.org/html/rfc4918#section-9.1
		// the description of arbitrary_metadata_keys in https://cs3org.github.io/cs3apis/#cs3.storage.provider.v1beta1.ListContainerRequest an others may need clarification
		// tracked in https://github.com/cs3org/cs3apis/issues/104
		metadataKeys = append(metadataKeys, "*")
	} else {
		for i := range pf.Prop {
			if requiresExplicitFetching(&pf.Prop[i]) {
				metadataKeys = append(metadataKeys, metadataKeyOf(&pf.Prop[i]))
			}
		}
	}
	req := &provider.StatRequest{
		Ref:                   ref,
		ArbitraryMetadataKeys: metadataKeys,
	}
	res, err := gatewayClient.Stat(ctx, req)
	if err != nil {
		log.Error().Err(err).Interface("req", req).Msg("error sending a grpc stat request")
		w.WriteHeader(http.StatusInternalServerError)
		return nil, nil, false
	}

	if res.Status.Code != rpc.Code_CODE_OK {
		HandleErrorStatus(&log, w, res.Status)
		return nil, nil, false
	}

	parentInfo := res.Info
	resourceInfos := []*provider.ResourceInfo{parentInfo}
	if parentInfo.Type == provider.ResourceType_RESOURCE_TYPE_CONTAINER && depth == "1" {
		req := &provider.ListContainerRequest{
			Ref:                   ref,
			ArbitraryMetadataKeys: metadataKeys,
		}
		res, err := gatewayClient.ListContainer(ctx, req)
		if err != nil {
			log.Error().Err(err).Msg("error sending list container grpc request")
			w.WriteHeader(http.StatusInternalServerError)
			return nil, nil, false
		}

		if res.Status.Code != rpc.Code_CODE_OK {
			HandleErrorStatus(&log, w, res.Status)
			return nil, nil, false
		}
		resourceInfos = append(resourceInfos, res.Infos...)
	} else if depth == "infinity" {
		// FIXME: doesn't work cross-storage as the results will have the wrong paths!
		// use a stack to explore sub-containers breadth-first
		stack := []string{parentInfo.Path}
		for len(stack) > 0 {
			// retrieve path on top of stack
			currentPath := stack[len(stack)-1]
			ref = &provider.Reference{
				Spec: &provider.Reference_Path{Path: currentPath},
			}
			req := &provider.ListContainerRequest{
				Ref:                   ref,
				ArbitraryMetadataKeys: metadataKeys,
			}
			res, err := gatewayClient.ListContainer(ctx, req)
			if err != nil {
				log.Error().Err(err).Str("path", currentPath).Msg("error sending list container grpc request")
				w.WriteHeader(http.StatusInternalServerError)
				return nil, nil, false
			}
			if res.Status.Code != rpc.Code_CODE_OK {
				HandleErrorStatus(&log, w, res.Status)
				return nil, nil, false
			}

			resourceInfos = append(resourceInfos, res.Infos...)

			if depth != "infinity" {
				break
			}

			// TODO: stream response to avoid storing too many results in memory

			stack = stack[:len(stack)-1]

			// check sub-containers in reverse order and add them to the stack
			// the reversed order here will produce a more logical sorting of results
			for i := len(res.Infos) - 1; i >= 0; i-- {
				// for i := range res.Infos {
				if res.Infos[i].Type == provider.ResourceType_RESOURCE_TYPE_CONTAINER {
					stack = append(stack, res.Infos[i].Path)
				}
			}
		}
	}

	return parentInfo, resourceInfos, true
}<|MERGE_RESOLUTION|>--- conflicted
+++ resolved
@@ -78,112 +78,7 @@
 		return
 	}
 
-<<<<<<< HEAD
-	client, err := s.getClient()
-	if err != nil {
-		sublog.Error().Err(err).Msg("error getting grpc client")
-		w.WriteHeader(http.StatusInternalServerError)
-		return
-	}
-
-	metadataKeys := []string{}
-	if pf.Allprop != nil {
-		// TODO this changes the behavior and returns all properties if allprops has been set,
-		// but allprops should only return some default properties
-		// see https://tools.ietf.org/html/rfc4918#section-9.1
-		// the description of arbitrary_metadata_keys in https://cs3org.github.io/cs3apis/#cs3.storage.provider.v1beta1.ListContainerRequest an others may need clarification
-		// tracked in https://github.com/cs3org/cs3apis/issues/104
-		metadataKeys = append(metadataKeys, "*")
-	} else {
-		for i := range pf.Prop {
-			if requiresExplicitFetching(&pf.Prop[i]) {
-				metadataKeys = append(metadataKeys, metadataKeyOf(&pf.Prop[i]))
-			}
-		}
-	}
 	ref := &provider.Reference{Path: fn}
-	req := &provider.StatRequest{
-		Ref:                   ref,
-		ArbitraryMetadataKeys: metadataKeys,
-	}
-	res, err := client.Stat(ctx, req)
-	if err != nil {
-		sublog.Error().Err(err).Interface("req", req).Msg("error sending a grpc stat request")
-		w.WriteHeader(http.StatusInternalServerError)
-		return
-	}
-
-	if res.Status.Code != rpc.Code_CODE_OK {
-		HandleErrorStatus(&sublog, w, res.Status)
-		return
-	}
-
-	info := res.Info
-	infos := []*provider.ResourceInfo{info}
-	if info.Type == provider.ResourceType_RESOURCE_TYPE_CONTAINER && depth == "1" {
-		req := &provider.ListContainerRequest{
-			Ref:                   ref,
-			ArbitraryMetadataKeys: metadataKeys,
-		}
-		res, err := client.ListContainer(ctx, req)
-		if err != nil {
-			sublog.Error().Err(err).Msg("error sending list container grpc request")
-			w.WriteHeader(http.StatusInternalServerError)
-			return
-		}
-
-		if res.Status.Code != rpc.Code_CODE_OK {
-			HandleErrorStatus(&sublog, w, res.Status)
-			return
-		}
-		infos = append(infos, res.Infos...)
-	} else if depth == "infinity" {
-		// FIXME: doesn't work cross-storage as the results will have the wrong paths!
-		// use a stack to explore sub-containers breadth-first
-		stack := []string{info.Path}
-		for len(stack) > 0 {
-			// retrieve path on top of stack
-			path := stack[len(stack)-1]
-			ref = &provider.Reference{Path: path}
-			req := &provider.ListContainerRequest{
-				Ref:                   ref,
-				ArbitraryMetadataKeys: metadataKeys,
-			}
-			res, err := client.ListContainer(ctx, req)
-			if err != nil {
-				sublog.Error().Err(err).Str("path", path).Msg("error sending list container grpc request")
-				w.WriteHeader(http.StatusInternalServerError)
-				return
-			}
-			if res.Status.Code != rpc.Code_CODE_OK {
-				HandleErrorStatus(&sublog, w, res.Status)
-				return
-			}
-
-			infos = append(infos, res.Infos...)
-
-			if depth != "infinity" {
-				break
-			}
-
-			// TODO: stream response to avoid storing too many results in memory
-
-			stack = stack[:len(stack)-1]
-
-			// check sub-containers in reverse order and add them to the stack
-			// the reversed order here will produce a more logical sorting of results
-			for i := len(res.Infos) - 1; i >= 0; i-- {
-				// for i := range res.Infos {
-				if res.Infos[i].Type == provider.ResourceType_RESOURCE_TYPE_CONTAINER {
-					stack = append(stack, res.Infos[i].Path)
-				}
-			}
-		}
-=======
-	ref := &provider.Reference{
-		Spec: &provider.Reference_Path{Path: fn},
->>>>>>> 7b974674
-	}
 
 	parentInfo, resourceInfos, ok := s.getResourceInfos(ctx, w, r, pf, ref, sublog)
 	if !ok {
@@ -1044,9 +939,7 @@
 		for len(stack) > 0 {
 			// retrieve path on top of stack
 			currentPath := stack[len(stack)-1]
-			ref = &provider.Reference{
-				Spec: &provider.Reference_Path{Path: currentPath},
-			}
+			ref = &provider.Reference{Path: currentPath}
 			req := &provider.ListContainerRequest{
 				Ref:                   ref,
 				ArbitraryMetadataKeys: metadataKeys,
