--- conflicted
+++ resolved
@@ -49,9 +49,7 @@
 
 	sublog := appctx.GetLogger(ctx).With().Str("path", fn).Str("svc", "ocdav").Str("handler", "get").Logger()
 
-	ref := &provider.Reference{
-		Spec: &provider.Reference_Path{Path: fn},
-	}
+	ref := &provider.Reference{Path: fn}
 
 	s.handleGet(ctx, w, r, ref, "simple", sublog)
 }
@@ -64,13 +62,7 @@
 		return
 	}
 
-<<<<<<< HEAD
-	sReq := &provider.StatRequest{
-		Ref: &provider.Reference{Path: fn},
-	}
-=======
 	sReq := &provider.StatRequest{Ref: ref}
->>>>>>> 7b974674
 	sRes, err := client.Stat(ctx, sReq)
 	if err != nil {
 		log.Error().Err(err).Msg("error sending grpc stat request")
@@ -90,13 +82,7 @@
 		return
 	}
 
-<<<<<<< HEAD
-	dReq := &provider.InitiateFileDownloadRequest{
-		Ref: &provider.Reference{Path: fn},
-	}
-=======
 	dReq := &provider.InitiateFileDownloadRequest{Ref: ref}
->>>>>>> 7b974674
 
 	dRes, err := client.InitiateFileDownload(ctx, dReq)
 	if err != nil {
