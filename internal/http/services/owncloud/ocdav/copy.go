--- conflicted
+++ resolved
@@ -59,20 +59,14 @@
 
 	sublog := appctx.GetLogger(ctx).With().Str("src", src).Str("dst", dst).Logger()
 
-	srcRef := &provider.Reference{
-		Spec: &provider.Reference_Path{Path: src},
-	}
+	srcRef := &provider.Reference{Path: src}
 
 	// check dst exists
-	dstRef := &provider.Reference{
-		Spec: &provider.Reference_Path{Path: dst},
-	}
+	dstRef := &provider.Reference{Path: dst}
 
 	intermediateDirRefFunc := func() (*provider.Reference, *rpc.Status, error) {
 		intermediateDir := path.Dir(dst)
-		ref := &provider.Reference{
-			Spec: &provider.Reference_Path{Path: intermediateDir},
-		}
+		ref := &provider.Reference{Path: intermediateDir}
 		return ref, &rpc.Status{Code: rpc.Code_CODE_OK}, nil
 	}
 
@@ -87,14 +81,7 @@
 		return
 	}
 
-<<<<<<< HEAD
-	// check src exists
-	ref := &provider.Reference{Path: src}
-	srcStatReq := &provider.StatRequest{Ref: ref}
-	srcStatRes, err := client.Stat(ctx, srcStatReq)
-=======
 	err = s.executePathCopy(ctx, client, srcInfo, dst, depth == "infinity")
->>>>>>> 7b974674
 	if err != nil {
 		sublog.Error().Err(err).Str("depth", depth).Msg("error descending directory")
 		w.WriteHeader(http.StatusInternalServerError)
@@ -109,9 +96,7 @@
 	if src.Type == provider.ResourceType_RESOURCE_TYPE_CONTAINER {
 		// create dir
 		createReq := &provider.CreateContainerRequest{
-			Ref: &provider.Reference{
-				Spec: &provider.Reference_Path{Path: dst},
-			},
+			Ref: &provider.Reference{Path: dst},
 		}
 		createRes, err := client.CreateContainer(ctx, createReq)
 		if err != nil || createRes.Status.Code != rpc.Code_CODE_OK {
@@ -126,9 +111,7 @@
 
 		// descend for children
 		listReq := &provider.ListContainerRequest{
-			Ref: &provider.Reference{
-				Spec: &provider.Reference_Path{Path: src.Path},
-			},
+			Ref: &provider.Reference{Path: src.Path},
 		}
 		res, err := client.ListContainer(ctx, listReq)
 		if err != nil {
@@ -152,9 +135,7 @@
 		// 1. get download url
 
 		dReq := &provider.InitiateFileDownloadRequest{
-			Ref: &provider.Reference{
-				Spec: &provider.Reference_Path{Path: src.Path},
-			},
+			Ref: &provider.Reference{Path: src.Path},
 		}
 
 		dRes, err := client.InitiateFileDownload(ctx, dReq)
@@ -176,9 +157,7 @@
 		// 2. get upload url
 
 		uReq := &provider.InitiateFileUploadRequest{
-			Ref: &provider.Reference{
-				Spec: &provider.Reference_Path{Path: dst},
-			},
+			Ref: &provider.Reference{Path: dst},
 			Opaque: &typespb.Opaque{
 				Map: map[string]*typespb.OpaqueEntry{
 					"Upload-Length": {
@@ -245,12 +224,6 @@
 	return nil
 }
 
-<<<<<<< HEAD
-	// check dst exists
-	ref = &provider.Reference{Path: dst}
-	dstStatReq := &provider.StatRequest{Ref: ref}
-	dstStatRes, err := client.Stat(ctx, dstStatReq)
-=======
 func (s *svc) handleSpacesCopy(w http.ResponseWriter, r *http.Request, spaceID string) {
 	ctx := r.Context()
 	ctx, span := trace.StartSpan(ctx, "head")
@@ -266,7 +239,6 @@
 
 	// retrieve a specific storage space
 	srcRef, status, err := s.lookUpStorageSpaceReference(ctx, spaceID, r.URL.Path)
->>>>>>> 7b974674
 	if err != nil {
 		sublog.Error().Err(err).Msg("error sending a grpc request")
 		w.WriteHeader(http.StatusInternalServerError)
@@ -288,30 +260,6 @@
 		return
 	}
 
-<<<<<<< HEAD
-	} else {
-		// check if an intermediate path / the parent exists
-		intermediateDir := path.Dir(dst)
-		ref = &provider.Reference{Path: intermediateDir}
-		intStatReq := &provider.StatRequest{Ref: ref}
-		intStatRes, err := client.Stat(ctx, intStatReq)
-		if err != nil {
-			sublog.Error().Err(err).Msg("error sending grpc stat request")
-			w.WriteHeader(http.StatusInternalServerError)
-			return
-		}
-		if intStatRes.Status.Code != rpc.Code_CODE_OK {
-			if intStatRes.Status.Code == rpc.Code_CODE_NOT_FOUND {
-				// 409 if intermediate dir is missing, see https://tools.ietf.org/html/rfc4918#section-9.8.5
-				sublog.Debug().Str("parent", intermediateDir).Interface("status", intStatRes.Status).Msg("conflict")
-				w.WriteHeader(http.StatusConflict)
-			} else {
-				HandleErrorStatus(&sublog, w, srcStatRes.Status)
-			}
-			return
-		}
-		// TODO what if intermediate is a file?
-=======
 	if status.Code != rpc.Code_CODE_OK {
 		HandleErrorStatus(&sublog, w, status)
 		return
@@ -331,7 +279,6 @@
 		sublog.Error().Err(err).Msg("error getting grpc client")
 		w.WriteHeader(http.StatusInternalServerError)
 		return
->>>>>>> 7b974674
 	}
 
 	err = s.executeSpacesCopy(ctx, client, srcInfo, dstRef, depth == "infinity")
@@ -350,11 +297,7 @@
 	if src.Type == provider.ResourceType_RESOURCE_TYPE_CONTAINER {
 		// create dir
 		createReq := &provider.CreateContainerRequest{
-<<<<<<< HEAD
-			Ref: &provider.Reference{Path: dst},
-=======
 			Ref: dst,
->>>>>>> 7b974674
 		}
 		createRes, err := client.CreateContainer(ctx, createReq)
 		if err != nil || createRes.Status.Code != rpc.Code_CODE_OK {
@@ -367,24 +310,8 @@
 			return nil
 		}
 
-<<<<<<< HEAD
 		// descend for children
-		listReq := &provider.ListContainerRequest{
-			Ref: &provider.Reference{Path: src.Path},
-=======
-		spaceID, _ := router.ShiftPath(dst.GetId().OpaqueId)
-
-		srcRef := &provider.Reference{
-			Spec: &provider.Reference_Id{
-				Id: &provider.ResourceId{
-					StorageId: dst.GetId().StorageId,
-					OpaqueId:  path.Join("/", spaceID, src.Path),
-				}},
->>>>>>> 7b974674
-		}
-
-		// descend for children
-		listReq := &provider.ListContainerRequest{Ref: srcRef}
+		listReq := &provider.ListContainerRequest{Ref: src.Id}
 		res, err := client.ListContainer(ctx, listReq)
 		if err != nil {
 			return err
@@ -394,14 +321,10 @@
 		}
 
 		for i := range res.Infos {
-			childPath := strings.TrimPrefix(res.Infos[i].Path, src.Path)
 			childRef := &provider.Reference{
-				Spec: &provider.Reference_Id{
-					Id: &provider.ResourceId{
-						StorageId: srcRef.GetId().StorageId,
-						OpaqueId:  path.Join(dst.GetId().GetOpaqueId(), childPath),
-					},
-				},
+				StorageId: dst.StorageId,
+				NodeId:    dst.NodeId,
+				Path:      path.Join(dst.Path, path.Base(res.Infos[i].Path)),
 			}
 			err := s.executeSpacesCopy(ctx, client, res.Infos[i], childRef, recurse)
 			if err != nil {
@@ -414,23 +337,7 @@
 
 		// 1. get download url
 
-		spaceID, _ := router.ShiftPath(dst.GetId().OpaqueId)
-		dReq := &provider.InitiateFileDownloadRequest{
-<<<<<<< HEAD
-			Ref: &provider.Reference{Path: src.Path},
-=======
-			Ref: &provider.Reference{
-				Spec: &provider.Reference_Id{
-					Id: &provider.ResourceId{
-						StorageId: dst.GetId().StorageId,
-						OpaqueId:  path.Join("/", spaceID, src.Path),
-					},
-				},
-			},
->>>>>>> 7b974674
-		}
-
-		dRes, err := client.InitiateFileDownload(ctx, dReq)
+		dRes, err := client.InitiateFileDownload(ctx, &provider.InitiateFileDownloadRequest{Ref: src.Id})
 		if err != nil {
 			return err
 		}
@@ -449,11 +356,7 @@
 		// 2. get upload url
 
 		uReq := &provider.InitiateFileUploadRequest{
-<<<<<<< HEAD
-			Ref: &provider.Reference{Path: dst},
-=======
 			Ref: dst,
->>>>>>> 7b974674
 			Opaque: &typespb.Opaque{
 				Map: map[string]*typespb.OpaqueEntry{
 					"Upload-Length": {
