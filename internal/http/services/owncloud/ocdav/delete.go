--- conflicted
+++ resolved
@@ -38,9 +38,7 @@
 	fn := path.Join(ns, r.URL.Path)
 
 	sublog := appctx.GetLogger(ctx).With().Str("path", fn).Logger()
-	ref := &provider.Reference{
-		Spec: &provider.Reference_Path{Path: fn},
-	}
+	ref := &provider.Reference{Path: fn}
 	s.handleDelete(ctx, w, r, ref, sublog)
 }
 
@@ -52,10 +50,6 @@
 		return
 	}
 
-<<<<<<< HEAD
-	ref := &provider.Reference{Path: fn}
-=======
->>>>>>> 7b974674
 	req := &provider.DeleteRequest{Ref: ref}
 	res, err := client.Delete(ctx, req)
 	if err != nil {
