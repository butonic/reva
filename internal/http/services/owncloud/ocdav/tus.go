// Copyright 2018-2021 CERN
//
// Licensed under the Apache License, Version 2.0 (the "License");
// you may not use this file except in compliance with the License.
// You may obtain a copy of the License at
//
//     http://www.apache.org/licenses/LICENSE-2.0
//
// Unless required by applicable law or agreed to in writing, software
// distributed under the License is distributed on an "AS IS" BASIS,
// WITHOUT WARRANTIES OR CONDITIONS OF ANY KIND, either express or implied.
// See the License for the specific language governing permissions and
// limitations under the License.
//
// In applying this license, CERN does not waive the privileges and immunities
// granted to it by virtue of its status as an Intergovernmental Organization
// or submit itself to any jurisdiction.

package ocdav

import (
	"context"
	"net/http"
	"path"
	"strconv"
	"strings"
	"time"

	rpc "github.com/cs3org/go-cs3apis/cs3/rpc/v1beta1"
	provider "github.com/cs3org/go-cs3apis/cs3/storage/provider/v1beta1"
	typespb "github.com/cs3org/go-cs3apis/cs3/types/v1beta1"
	"github.com/cs3org/reva/pkg/appctx"
	"github.com/cs3org/reva/pkg/rhttp"
	"github.com/cs3org/reva/pkg/utils"
	"github.com/rs/zerolog"
	tusd "github.com/tus/tusd/pkg/handler"
	"go.opencensus.io/trace"
)

func (s *svc) handlePathTusPost(w http.ResponseWriter, r *http.Request, ns string) {
	ctx := r.Context()
	ctx, span := trace.StartSpan(ctx, "tus-post")
	defer span.End()

	// read filename from metadata
	meta := tusd.ParseMetadataHeader(r.Header.Get(HeaderUploadMetadata))
	if meta["filename"] == "" {
		w.WriteHeader(http.StatusPreconditionFailed)
		return
	}

	// append filename to current dir
	fn := path.Join(ns, r.URL.Path, meta["filename"])

	sublog := appctx.GetLogger(ctx).With().Str("path", fn).Logger()
	// check tus headers?

	ref := &provider.Reference{
		Spec: &provider.Reference_Path{Path: fn},
	}
	s.handleTusPost(ctx, w, r, meta, ref, sublog)
}

func (s *svc) handleSpacesTusPost(w http.ResponseWriter, r *http.Request, spaceID string) {
	ctx := r.Context()
	ctx, span := trace.StartSpan(ctx, "spaces-tus-post")
	defer span.End()

	// read filename from metadata
	meta := tusd.ParseMetadataHeader(r.Header.Get(HeaderUploadMetadata))
	if meta["filename"] == "" {
		w.WriteHeader(http.StatusPreconditionFailed)
		return
	}

	sublog := appctx.GetLogger(ctx).With().Str("spaceid", spaceID).Str("path", r.URL.Path).Logger()

	spaceRef, status, err := s.lookUpStorageSpaceReference(ctx, spaceID, path.Join(r.URL.Path, meta["filename"]))
	if err != nil {
		sublog.Error().Err(err).Msg("error sending a grpc request")
		w.WriteHeader(http.StatusInternalServerError)
		return
	}
	if status.Code != rpc.Code_CODE_OK {
		HandleErrorStatus(&sublog, w, status)
		return
	}

	s.handleTusPost(ctx, w, r, meta, spaceRef, sublog)
}

func (s *svc) handleTusPost(ctx context.Context, w http.ResponseWriter, r *http.Request, meta map[string]string, ref *provider.Reference, log zerolog.Logger) {
	w.Header().Add(HeaderAccessControlAllowHeaders, strings.Join([]string{HeaderTusResumable, HeaderUploadLength, HeaderUploadMetadata, HeaderIfMatch}, ", "))
	w.Header().Add(HeaderAccessControlExposeHeaders, strings.Join([]string{HeaderTusResumable, HeaderLocation}, ", "))

	w.Header().Set(HeaderTusResumable, "1.0.0")

	// Test if the version sent by the client is supported
	// GET methods are not checked since a browser may visit this URL and does
	// not include this header. This request is not part of the specification.
	if r.Header.Get(HeaderTusResumable) != "1.0.0" {
		w.WriteHeader(http.StatusPreconditionFailed)
		return
	}
	if r.Header.Get(HeaderUploadLength) == "" {
		w.WriteHeader(http.StatusPreconditionFailed)
		return
	}
	// r.Header.Get("OC-Checksum")
	// TODO must be SHA1, ADLER32 or MD5 ... in capital letters????
	// curl -X PUT https://demo.owncloud.com/remote.php/webdav/testcs.bin -u demo:demo -d '123' -v -H 'OC-Checksum: SHA1:40bd001563085fc35165329ea1ff5c5ecbdbbeef'

	// TODO check Expect: 100-continue
	// check if destination exists or is a file
	client, err := s.getClient()
	if err != nil {
		log.Error().Err(err).Msg("error getting grpc client")
		w.WriteHeader(http.StatusInternalServerError)
		return
	}
	sReq := &provider.StatRequest{
<<<<<<< HEAD
		Ref: &provider.Reference{Path: fn},
=======
		Ref: ref,
>>>>>>> 7b974674
	}
	sRes, err := client.Stat(ctx, sReq)
	if err != nil {
		log.Error().Err(err).Msg("error sending grpc stat request")
		w.WriteHeader(http.StatusInternalServerError)
		return
	}

	if sRes.Status.Code != rpc.Code_CODE_OK && sRes.Status.Code != rpc.Code_CODE_NOT_FOUND {
		HandleErrorStatus(&log, w, sRes.Status)
		return
	}

	info := sRes.Info
	if info != nil && info.Type != provider.ResourceType_RESOURCE_TYPE_FILE {
		log.Warn().Msg("resource is not a file")
		w.WriteHeader(http.StatusConflict)
		return
	}

	if info != nil {
		clientETag := r.Header.Get(HeaderIfMatch)
		serverETag := info.Etag
		if clientETag != "" {
			if clientETag != serverETag {
				log.Warn().Str("client-etag", clientETag).Str("server-etag", serverETag).Msg("etags mismatch")
				w.WriteHeader(http.StatusPreconditionFailed)
				return
			}
		}
	}

	opaqueMap := map[string]*typespb.OpaqueEntry{
		HeaderUploadLength: {
			Decoder: "plain",
			Value:   []byte(r.Header.Get(HeaderUploadLength)),
		},
	}

	mtime := meta["mtime"]
	if mtime != "" {
		opaqueMap[HeaderOCMtime] = &typespb.OpaqueEntry{
			Decoder: "plain",
			Value:   []byte(mtime),
		}
	}

	// initiateUpload
	uReq := &provider.InitiateFileUploadRequest{
<<<<<<< HEAD
		Ref: &provider.Reference{Path: fn},
=======
		Ref: ref,
>>>>>>> 7b974674
		Opaque: &typespb.Opaque{
			Map: opaqueMap,
		},
	}

	uRes, err := client.InitiateFileUpload(ctx, uReq)
	if err != nil {
		log.Error().Err(err).Msg("error initiating file upload")
		w.WriteHeader(http.StatusInternalServerError)
		return
	}

	if uRes.Status.Code != rpc.Code_CODE_OK {
		HandleErrorStatus(&log, w, uRes.Status)
		return
	}

	var ep, token string
	for _, p := range uRes.Protocols {
		if p.Protocol == "tus" {
			ep, token = p.UploadEndpoint, p.Token
		}
	}

	// TUS clients don't understand the reva transfer token. We need to append it to the upload endpoint.
	// The DataGateway has to take care of pulling it back into the request header upon request arrival.
	if token != "" {
		if !strings.HasSuffix(ep, "/") {
			ep += "/"
		}
		ep += token
	}

	w.Header().Set(HeaderLocation, ep)

	// for creation-with-upload extension forward bytes to dataprovider
	// TODO check this really streams
	if r.Header.Get(HeaderContentType) == "application/offset+octet-stream" {

		length, err := strconv.ParseInt(r.Header.Get(HeaderContentLength), 10, 64)
		if err != nil {
			log.Debug().Err(err).Msg("wrong request")
			w.WriteHeader(http.StatusBadRequest)
			return
		}

		var httpRes *http.Response

		if length != 0 {
			httpReq, err := rhttp.NewRequest(ctx, http.MethodPatch, ep, r.Body)
			if err != nil {
				log.Debug().Err(err).Msg("wrong request")
				w.WriteHeader(http.StatusInternalServerError)
				return
			}

			httpReq.Header.Set(HeaderContentType, r.Header.Get(HeaderContentType))
			httpReq.Header.Set(HeaderContentLength, r.Header.Get(HeaderContentLength))
			if r.Header.Get(HeaderUploadOffset) != "" {
				httpReq.Header.Set(HeaderUploadOffset, r.Header.Get(HeaderUploadOffset))
			} else {
				httpReq.Header.Set(HeaderUploadOffset, "0")
			}
			httpReq.Header.Set(HeaderTusResumable, r.Header.Get(HeaderTusResumable))

			httpRes, err = s.client.Do(httpReq)
			if err != nil {
				log.Error().Err(err).Msg("error doing GET request to data service")
				w.WriteHeader(http.StatusInternalServerError)
				return
			}
			defer httpRes.Body.Close()

			w.Header().Set(HeaderUploadOffset, httpRes.Header.Get(HeaderUploadOffset))
			w.Header().Set(HeaderTusResumable, httpRes.Header.Get(HeaderTusResumable))
			if httpRes.StatusCode != http.StatusNoContent {
				w.WriteHeader(httpRes.StatusCode)
				return
			}
		} else {
			log.Debug().Msg("Skipping sending a Patch request as body is empty")
		}

		// check if upload was fully completed
		if length == 0 || httpRes.Header.Get(HeaderUploadOffset) == r.Header.Get(HeaderUploadOffset) {
			// get uploaded file metadata
			sRes, err := client.Stat(ctx, sReq)
			if err != nil {
				log.Error().Err(err).Msg("error sending grpc stat request")
				w.WriteHeader(http.StatusInternalServerError)
				return
			}

			if sRes.Status.Code != rpc.Code_CODE_OK && sRes.Status.Code != rpc.Code_CODE_NOT_FOUND {
				HandleErrorStatus(&log, w, sRes.Status)
				return
			}

			info := sRes.Info
			if info == nil {
				log.Error().Msg("No info found for uploaded file")
				w.WriteHeader(http.StatusInternalServerError)
				return
			}
			if httpRes != nil && httpRes.Header != nil && httpRes.Header.Get(HeaderOCMtime) != "" {
				// set the "accepted" value if returned in the upload response headers
				w.Header().Set(HeaderOCMtime, httpRes.Header.Get(HeaderOCMtime))
			}

			w.Header().Set(HeaderContentType, info.MimeType)
			w.Header().Set(HeaderOCFileID, wrapResourceID(info.Id))
			w.Header().Set(HeaderOCETag, info.Etag)
			w.Header().Set(HeaderETag, info.Etag)
			t := utils.TSToTime(info.Mtime).UTC()
			lastModifiedString := t.Format(time.RFC1123Z)
			w.Header().Set(HeaderLastModified, lastModifiedString)
		}
	}

	w.WriteHeader(http.StatusCreated)
}<|MERGE_RESOLUTION|>--- conflicted
+++ resolved
@@ -55,9 +55,7 @@
 	sublog := appctx.GetLogger(ctx).With().Str("path", fn).Logger()
 	// check tus headers?
 
-	ref := &provider.Reference{
-		Spec: &provider.Reference_Path{Path: fn},
-	}
+	ref := &provider.Reference{Path: fn}
 	s.handleTusPost(ctx, w, r, meta, ref, sublog)
 }
 
@@ -119,11 +117,7 @@
 		return
 	}
 	sReq := &provider.StatRequest{
-<<<<<<< HEAD
-		Ref: &provider.Reference{Path: fn},
-=======
 		Ref: ref,
->>>>>>> 7b974674
 	}
 	sRes, err := client.Stat(ctx, sReq)
 	if err != nil {
@@ -173,11 +167,7 @@
 
 	// initiateUpload
 	uReq := &provider.InitiateFileUploadRequest{
-<<<<<<< HEAD
-		Ref: &provider.Reference{Path: fn},
-=======
 		Ref: ref,
->>>>>>> 7b974674
 		Opaque: &typespb.Opaque{
 			Map: opaqueMap,
 		},
