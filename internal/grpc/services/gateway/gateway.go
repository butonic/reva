// Copyright 2018-2021 CERN
//
// Licensed under the Apache License, Version 2.0 (the "License");
// you may not use this file except in compliance with the License.
// You may obtain a copy of the License at
//
//     http://www.apache.org/licenses/LICENSE-2.0
//
// Unless required by applicable law or agreed to in writing, software
// distributed under the License is distributed on an "AS IS" BASIS,
// WITHOUT WARRANTIES OR CONDITIONS OF ANY KIND, either express or implied.
// See the License for the specific language governing permissions and
// limitations under the License.
//
// In applying this license, CERN does not waive the privileges and immunities
// granted to it by virtue of its status as an Intergovernmental Organization
// or submit itself to any jurisdiction.

package gateway

import (
	"fmt"
	"net/url"
	"strings"
	"time"

	gateway "github.com/cs3org/go-cs3apis/cs3/gateway/v1beta1"

	"github.com/ReneKroon/ttlcache/v2"
	"github.com/cs3org/reva/pkg/errtypes"
	"github.com/cs3org/reva/pkg/rgrpc"
	"github.com/cs3org/reva/pkg/sharedconf"
	"github.com/cs3org/reva/pkg/token"
	"github.com/cs3org/reva/pkg/token/manager/registry"
	"github.com/mitchellh/mapstructure"
	"github.com/pkg/errors"
	"google.golang.org/grpc"
)

func init() {
	rgrpc.Register("gateway", New)
}

type config struct {
	StorageRules                  map[string]map[string]interface{} `mapstructure:"storage_rules"`
	AuthRegistryEndpoint          string                            `mapstructure:"authregistrysvc"`
	ApplicationAuthEndpoint       string                            `mapstructure:"applicationauthsvc"`
	StorageRegistryEndpoint       string                            `mapstructure:"storageregistrysvc"`
	AppRegistryEndpoint           string                            `mapstructure:"appregistrysvc"`
	PreferencesEndpoint           string                            `mapstructure:"preferencessvc"`
	UserShareProviderEndpoint     string                            `mapstructure:"usershareprovidersvc"`
	PublicShareProviderEndpoint   string                            `mapstructure:"publicshareprovidersvc"`
	OCMShareProviderEndpoint      string                            `mapstructure:"ocmshareprovidersvc"`
	OCMInviteManagerEndpoint      string                            `mapstructure:"ocminvitemanagersvc"`
	OCMProviderAuthorizerEndpoint string                            `mapstructure:"ocmproviderauthorizersvc"`
	OCMCoreEndpoint               string                            `mapstructure:"ocmcoresvc"`
	UserProviderEndpoint          string                            `mapstructure:"userprovidersvc"`
	GroupProviderEndpoint         string                            `mapstructure:"groupprovidersvc"`
	DataTxEndpoint                string                            `mapstructure:"datatx"`
	DataGatewayEndpoint           string                            `mapstructure:"datagateway"`
	CommitShareToStorageGrant     bool                              `mapstructure:"commit_share_to_storage_grant"`
	CommitShareToStorageRef       bool                              `mapstructure:"commit_share_to_storage_ref"`
	DisableHomeCreationOnLogin    bool                              `mapstructure:"disable_home_creation_on_login"`
	TransferSharedSecret          string                            `mapstructure:"transfer_shared_secret"`
	TransferExpires               int64                             `mapstructure:"transfer_expires"`
	TokenManager                  string                            `mapstructure:"token_manager"`
	// ShareFolder is the location where to create shares in the recipient's storage provider.
	ShareFolder         string                            `mapstructure:"share_folder"`
	DataTransfersFolder string                            `mapstructure:"data_transfers_folder"`
	HomeMapping         string                            `mapstructure:"home_mapping"`
	TokenManagers       map[string]map[string]interface{} `mapstructure:"token_managers"`
	EtagCacheTTL        int                               `mapstructure:"etag_cache_ttl"`
<<<<<<< HEAD
	// TODO use user layout for GetHome / personal space ?
	// UserLayout          string                            `mapstructure:"user_layout" docs:"{{.Username}};Template for user home directories"`
=======
	CreateHomeCacheTTL  int                               `mapstructure:"create_home_cache_ttl"`
>>>>>>> a6eb9d5a
}

// sets defaults
func (c *config) init() {
	if c.ShareFolder == "" {
		c.ShareFolder = "MyShares"
	}

	c.ShareFolder = strings.Trim(c.ShareFolder, "/")

	if c.DataTransfersFolder == "" {
		c.DataTransfersFolder = "Data-Transfers"
	}

	if c.TokenManager == "" {
		c.TokenManager = "jwt"
	}

	// if services address are not specified we used the shared conf
	// for the gatewaysvc to have dev setups very quickly.
	c.AuthRegistryEndpoint = sharedconf.GetGatewaySVC(c.AuthRegistryEndpoint)
	c.ApplicationAuthEndpoint = sharedconf.GetGatewaySVC(c.ApplicationAuthEndpoint)
	c.StorageRegistryEndpoint = sharedconf.GetGatewaySVC(c.StorageRegistryEndpoint)
	c.AppRegistryEndpoint = sharedconf.GetGatewaySVC(c.AppRegistryEndpoint)
	c.PreferencesEndpoint = sharedconf.GetGatewaySVC(c.PreferencesEndpoint)
	c.UserShareProviderEndpoint = sharedconf.GetGatewaySVC(c.UserShareProviderEndpoint)
	c.PublicShareProviderEndpoint = sharedconf.GetGatewaySVC(c.PublicShareProviderEndpoint)
	c.OCMShareProviderEndpoint = sharedconf.GetGatewaySVC(c.OCMShareProviderEndpoint)
	c.OCMInviteManagerEndpoint = sharedconf.GetGatewaySVC(c.OCMInviteManagerEndpoint)
	c.OCMProviderAuthorizerEndpoint = sharedconf.GetGatewaySVC(c.OCMProviderAuthorizerEndpoint)
	c.OCMCoreEndpoint = sharedconf.GetGatewaySVC(c.OCMCoreEndpoint)
	c.UserProviderEndpoint = sharedconf.GetGatewaySVC(c.UserProviderEndpoint)
	c.GroupProviderEndpoint = sharedconf.GetGatewaySVC(c.GroupProviderEndpoint)
	c.DataTxEndpoint = sharedconf.GetGatewaySVC(c.DataTxEndpoint)

	c.DataGatewayEndpoint = sharedconf.GetDataGateway(c.DataGatewayEndpoint)

	// use shared secret if not set
	c.TransferSharedSecret = sharedconf.GetJWTSecret(c.TransferSharedSecret)

	// lifetime for the transfer token (TUS upload)
	if c.TransferExpires == 0 {
		c.TransferExpires = 100 * 60 // seconds
	}
}

type svc struct {
	c               *config
	dataGatewayURL  url.URL
	tokenmgr        token.Manager
	etagCache       *ttlcache.Cache `mapstructure:"etag_cache"`
	createHomeCache *ttlcache.Cache `mapstructure:"create_home_cache"`
}

// New creates a new gateway svc that acts as a proxy for any grpc operation.
// The gateway is responsible for high-level controls: rate-limiting, coordination between svcs
// like sharing and storage acls, asynchronous transactions, ...
func New(m map[string]interface{}, ss *grpc.Server) (rgrpc.Service, error) {
	c, err := parseConfig(m)
	if err != nil {
		return nil, err
	}

	c.init()

	// ensure DataGatewayEndpoint is a valid URI
	u, err := url.Parse(c.DataGatewayEndpoint)
	if err != nil {
		return nil, err
	}

	tokenManager, err := getTokenManager(c.TokenManager, c.TokenManagers)
	if err != nil {
		return nil, err
	}

	etagCache := ttlcache.NewCache()
	_ = etagCache.SetTTL(time.Duration(c.EtagCacheTTL) * time.Second)
	etagCache.SkipTTLExtensionOnHit(true)

	createHomeCache := ttlcache.NewCache()
	_ = createHomeCache.SetTTL(time.Duration(c.CreateHomeCacheTTL) * time.Second)
	createHomeCache.SkipTTLExtensionOnHit(true)

	s := &svc{
		c:               c,
		dataGatewayURL:  *u,
		tokenmgr:        tokenManager,
		etagCache:       etagCache,
		createHomeCache: createHomeCache,
	}

	return s, nil
}

func (s *svc) Register(ss *grpc.Server) {
	gateway.RegisterGatewayAPIServer(ss, s)
}

func (s *svc) Close() error {
	s.etagCache.Close()
	return nil
}

func (s *svc) UnprotectedEndpoints() []string {
	return []string{"/cs3.gateway.v1beta1.GatewayAPI"}
}

func parseConfig(m map[string]interface{}) (*config, error) {
	c := &config{}
	if err := mapstructure.Decode(m, c); err != nil {
		err = errors.Wrap(err, "gateway: error decoding conf")
		return nil, err
	}
	return c, nil
}

func getTokenManager(manager string, m map[string]map[string]interface{}) (token.Manager, error) {
	if f, ok := registry.NewFuncs[manager]; ok {
		return f(m[manager])
	}

	return nil, errtypes.NotFound(fmt.Sprintf("driver %s not found for token manager", manager))
}<|MERGE_RESOLUTION|>--- conflicted
+++ resolved
@@ -70,12 +70,7 @@
 	HomeMapping         string                            `mapstructure:"home_mapping"`
 	TokenManagers       map[string]map[string]interface{} `mapstructure:"token_managers"`
 	EtagCacheTTL        int                               `mapstructure:"etag_cache_ttl"`
-<<<<<<< HEAD
-	// TODO use user layout for GetHome / personal space ?
-	// UserLayout          string                            `mapstructure:"user_layout" docs:"{{.Username}};Template for user home directories"`
-=======
 	CreateHomeCacheTTL  int                               `mapstructure:"create_home_cache_ttl"`
->>>>>>> a6eb9d5a
 }
 
 // sets defaults
