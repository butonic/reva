// Copyright 2018-2021 CERN
//
// Licensed under the Apache License, Version 2.0 (the "License");
// you may not use this file except in compliance with the License.
// You may obtain a copy of the License at
//
//     http://www.apache.org/licenses/LICENSE-2.0
//
// Unless required by applicable law or agreed to in writing, software
// distributed under the License is distributed on an "AS IS" BASIS,
// WITHOUT WARRANTIES OR CONDITIONS OF ANY KIND, either express or implied.
// See the License for the specific language governing permissions and
// limitations under the License.
//
// In applying this license, CERN does not waive the privileges and immunities
// granted to it by virtue of its status as an Intergovernmental Organization
// or submit itself to any jurisdiction.

package gateway

import (
	"context"
	"crypto/md5"
	"fmt"
	"io"
	"net/url"
	"path"
	"path/filepath"
	"strings"
	"sync"
	"time"

	gateway "github.com/cs3org/go-cs3apis/cs3/gateway/v1beta1"
	rpc "github.com/cs3org/go-cs3apis/cs3/rpc/v1beta1"
	provider "github.com/cs3org/go-cs3apis/cs3/storage/provider/v1beta1"
	registry "github.com/cs3org/go-cs3apis/cs3/storage/registry/v1beta1"
	typesv1beta1 "github.com/cs3org/go-cs3apis/cs3/types/v1beta1"

	"github.com/cs3org/reva/pkg/appctx"
	ctxpkg "github.com/cs3org/reva/pkg/ctx"
	"github.com/cs3org/reva/pkg/errtypes"
	"github.com/cs3org/reva/pkg/rgrpc/status"
	"github.com/cs3org/reva/pkg/rgrpc/todo/pool"
	"github.com/cs3org/reva/pkg/utils"
	"github.com/golang-jwt/jwt"
	"github.com/google/uuid"
	"github.com/pkg/errors"
)

// transferClaims are custom claims for a JWT token to be used between the metadata and data gateways.
type transferClaims struct {
	jwt.StandardClaims
	Target string `json:"target"`
}

func (s *svc) sign(_ context.Context, target string) (string, error) {
	// Tus sends a separate request to the datagateway service for every chunk.
	// For large files, this can take a long time, so we extend the expiration
	ttl := time.Duration(s.c.TransferExpires) * time.Second
	claims := transferClaims{
		StandardClaims: jwt.StandardClaims{
			ExpiresAt: time.Now().Add(ttl).Unix(),
			Audience:  "reva",
			IssuedAt:  time.Now().Unix(),
		},
		Target: target,
	}

	t := jwt.NewWithClaims(jwt.GetSigningMethod("HS256"), claims)

	tkn, err := t.SignedString([]byte(s.c.TransferSharedSecret))
	if err != nil {
		return "", errors.Wrapf(err, "error signing token with claims %+v", claims)
	}

	return tkn, nil
}

func (s *svc) CreateHome(ctx context.Context, req *provider.CreateHomeRequest) (*provider.CreateHomeResponse, error) {
	log := appctx.GetLogger(ctx)

<<<<<<< HEAD
	// ask registry for home provider
	storageRegistryClient, err := pool.GetStorageRegistryClient(s.c.StorageRegistryEndpoint)
	if err != nil {
		return nil, errors.Wrap(err, "gateway: error getting storage registry client")
	}
	gHRes, err := storageRegistryClient.GetHome(ctx, &registry.GetHomeRequest{})
	if err != nil {
		log.Err(err).Msg("gateway: error getting home from storage registry")
		return &provider.CreateHomeResponse{
			Status: status.NewInternal(ctx, err, "error calling CreateHome"),
		}, nil
	}
	if gHRes.Status.Code != rpc.Code_CODE_OK {
		return &provider.CreateHomeResponse{
			Status: gHRes.Status,
		}, nil
	}

	storageProviderClient, err := s.getStorageProviderClient(ctx, gHRes.Provider)
	if err != nil {
		log.Err(err).Msg("gateway: error getting storage provider cllient")
		return &provider.CreateHomeResponse{
			Status: status.NewInternal(ctx, err, "error calling CreateHome"),
		}, nil
	}

	u := ctxpkg.ContextMustGetUser(ctx)
	res, err := storageProviderClient.CreateStorageSpace(ctx, &provider.CreateStorageSpaceRequest{
		Type: "personal",
		// TODO sendt Id = u.Id.Opaqueid
		Owner: u,
		Name:  u.DisplayName,
	})
=======
	home := s.getHome(ctx)
	c, _, err := s.findByPath(ctx, home)
>>>>>>> 7f408044
	if err != nil {
		log.Err(err).Msg("gateway: error creating personal storage space")
		return &provider.CreateHomeResponse{
			Status: status.NewInternal(ctx, err, "error calling CreateHome"),
		}, nil
	}
	if res.Status.Code != rpc.Code_CODE_OK && res.Status.Code != rpc.Code_CODE_ALREADY_EXISTS {
		return &provider.CreateHomeResponse{
			Status: res.Status,
		}, nil
	}

	/* TODO faill back to old CreateHome

	res, err := storageProviderClient.CreateHome(ctx, req)
	if err != nil {
		log.Err(err).Msg("gateway: error creating home on storage provider")
		return &provider.CreateHomeResponse{
			Status: status.NewInternal(ctx, err, "error calling CreateHome"),
		}, nil
	}
	*/
	return &provider.CreateHomeResponse{
		Status: res.Status,
	}, nil
}

func (s *svc) CreateStorageSpace(ctx context.Context, req *provider.CreateStorageSpaceRequest) (*provider.CreateStorageSpaceResponse, error) {
	log := appctx.GetLogger(ctx)
	// TODO: needs to be fixed
	c, _, err := s.findByPath(ctx, "/users")
	if err != nil {
		return &provider.CreateStorageSpaceResponse{
			Status: status.NewStatusFromErrType(ctx, "error finding path", err),
		}, nil
	}

	res, err := c.CreateStorageSpace(ctx, req)
	if err != nil {
		log.Err(err).Msg("gateway: error creating storage space on storage provider")
		return &provider.CreateStorageSpaceResponse{
			Status: status.NewInternal(ctx, err, "error calling CreateStorageSpace"),
		}, nil
	}
	return res, nil
}

func (s *svc) ListStorageSpaces(ctx context.Context, req *provider.ListStorageSpacesRequest) (*provider.ListStorageSpacesResponse, error) {
	log := appctx.GetLogger(ctx)
	var id *provider.StorageSpaceId
	for _, f := range req.Filters {
		if f.Type == provider.ListStorageSpacesRequest_Filter_TYPE_ID {
			id = f.GetId()
		}
	}

	var (
		providers []*registry.ProviderInfo
		err       error
	)
	c, err := pool.GetStorageRegistryClient(s.c.StorageRegistryEndpoint)
	if err != nil {
		return nil, errors.Wrap(err, "gateway: error getting storage registry client")
	}

	if id != nil {
		// query that specific storage provider
		/*
			storageid, opaqeid, err := utils.SplitStorageSpaceID(id.OpaqueId)
			if err != nil {
				return &provider.ListStorageSpacesResponse{
					Status: status.NewInvalidArg(ctx, "space id must be separated by !"),
				}, nil
			}
		*/

		// TODO This actually returns spaces when using the space registry
		res, err := c.GetStorageProviders(ctx, &registry.GetStorageProvidersRequest{
			Ref: &provider.Reference{ResourceId: &provider.ResourceId{
				StorageId: id.OpaqueId,
				//OpaqueId:  opaqeid,
			},
				Path: "./"}, // use a relative reference
		})
		if err != nil {
			return &provider.ListStorageSpacesResponse{
				Status: status.NewStatusFromErrType(ctx, "ListStorageSpaces filters: req "+req.String(), err),
			}, nil
		}
		if res.Status.Code != rpc.Code_CODE_OK {
			return &provider.ListStorageSpacesResponse{
				Status: res.Status,
			}, nil
		}
		providers = res.Providers
	} else {
		// get list of all storage providers
		// TODO This actually returns spaces when using the space registry
		res, err := c.ListStorageProviders(ctx, &registry.ListStorageProvidersRequest{})

		if err != nil {
			return &provider.ListStorageSpacesResponse{
				Status: status.NewStatusFromErrType(ctx, "error listing providers", err),
			}, nil
		}
		if res.Status.Code != rpc.Code_CODE_OK {
			return &provider.ListStorageSpacesResponse{
				Status: res.Status,
			}, nil
		}

		providers = make([]*registry.ProviderInfo, 0, len(res.Providers))
		// FIXME filter only providers that have an id set ... currently none have?
		// bug? only ProviderPath is set
		for i := range res.Providers {
			// use only providers whose path does not start with a /?
			if strings.HasPrefix(res.Providers[i].ProviderPath, "/") {
				continue
			}
			providers = append(providers, res.Providers[i])
		}
	}

	spacesFromProviders := make([][]*provider.StorageSpace, len(providers))
	errors := make([]error, len(providers))

	var wg sync.WaitGroup
	for i, p := range providers {
		wg.Add(1)
		go s.listStorageSpacesOnProvider(ctx, req, &spacesFromProviders[i], p, &errors[i], &wg)
	}
	wg.Wait()

	uniqueSpaces := map[string]*provider.StorageSpace{}
	for i := range providers {
		if errors[i] != nil {
			if len(providers) > 1 {
				log.Debug().Err(errors[i]).Msg("skipping provider")
				continue
			}
			return &provider.ListStorageSpacesResponse{
				Status: status.NewStatusFromErrType(ctx, "error listing space", errors[i]),
			}, nil
		}
		for j := range spacesFromProviders[i] {
			uniqueSpaces[spacesFromProviders[i][j].Id.OpaqueId] = spacesFromProviders[i][j]
		}
	}
	spaces := make([]*provider.StorageSpace, 0, len(uniqueSpaces))
	for spaceID := range uniqueSpaces {
		spaces = append(spaces, uniqueSpaces[spaceID])
	}
	if len(spaces) == 0 {
		return &provider.ListStorageSpacesResponse{
			Status: status.NewNotFound(ctx, "space not found"),
		}, nil
	}

	return &provider.ListStorageSpacesResponse{
		Status:        status.NewOK(ctx),
		StorageSpaces: spaces,
	}, nil
}

func (s *svc) listStorageSpacesOnProvider(ctx context.Context, req *provider.ListStorageSpacesRequest, res *[]*provider.StorageSpace, p *registry.ProviderInfo, e *error, wg *sync.WaitGroup) {
	defer wg.Done()
	c, err := s.getStorageProviderClient(ctx, p)
	if err != nil {
		*e = errors.Wrap(err, "error connecting to storage provider="+p.Address)
		return
	}

	r, err := c.ListStorageSpaces(ctx, req)
	if err != nil {
		*e = errors.Wrap(err, "gateway: error calling ListStorageSpaces")
		return
	}

	*res = r.StorageSpaces
}

func (s *svc) UpdateStorageSpace(ctx context.Context, req *provider.UpdateStorageSpaceRequest) (*provider.UpdateStorageSpaceResponse, error) {
	log := appctx.GetLogger(ctx)
	// TODO: needs to be fixed
	c, _, err := s.find(ctx, &provider.Reference{ResourceId: req.StorageSpace.Root})
	if err != nil {
		return &provider.UpdateStorageSpaceResponse{
			Status: status.NewStatusFromErrType(ctx, "error finding ID", err),
		}, nil
	}

	res, err := c.UpdateStorageSpace(ctx, req)
	if err != nil {
		log.Err(err).Msg("gateway: error creating update space on storage provider")
		return &provider.UpdateStorageSpaceResponse{
			Status: status.NewInternal(ctx, err, "error calling UpdateStorageSpace"),
		}, nil
	}
	return res, nil
}

func (s *svc) DeleteStorageSpace(ctx context.Context, req *provider.DeleteStorageSpaceRequest) (*provider.DeleteStorageSpaceResponse, error) {
	log := appctx.GetLogger(ctx)
	// TODO: needs to be fixed
	storageid, opaqeid, err := utils.SplitStorageSpaceID(req.Id.OpaqueId)
	if err != nil {
		return &provider.DeleteStorageSpaceResponse{
			Status: status.NewInvalidArg(ctx, "space id must be separated by !"),
		}, nil
	}
	c, _, err := s.find(ctx, &provider.Reference{ResourceId: &provider.ResourceId{
		StorageId: storageid,
		OpaqueId:  opaqeid,
	}})
	if err != nil {
		return &provider.DeleteStorageSpaceResponse{
			Status: status.NewStatusFromErrType(ctx, "error finding path", err),
		}, nil
	}

	res, err := c.DeleteStorageSpace(ctx, req)
	if err != nil {
		log.Err(err).Msg("gateway: error deleting storage space on storage provider")
		return &provider.DeleteStorageSpaceResponse{
			Status: status.NewInternal(ctx, err, "error calling DeleteStorageSpace"),
		}, nil
	}
	return res, nil
}

func (s *svc) GetHome(ctx context.Context, _ *provider.GetHomeRequest) (*provider.GetHomeResponse, error) {
	return &provider.GetHomeResponse{
		Path:   s.getHome(ctx),
		Status: status.NewOK(ctx),
	}, nil
}

func (s *svc) getHome(_ context.Context) string {
	//u := ctxpkg.ContextMustGetUser(ctx)
	//return filepath.Join("/personal", u.Id.OpaqueId)
	// TODO use user layout
	// TODO(labkode): issue #601, /home will be hardcoded.
	return "/home"
}

func (s *svc) InitiateFileDownload(ctx context.Context, req *provider.InitiateFileDownloadRequest) (*gateway.InitiateFileDownloadResponse, error) {
	if utils.IsRelativeReference(req.Ref) {
		return s.initiateFileDownload(ctx, req)
	}

	_, st := s.getPath(ctx, req.Ref)
	if st.Code != rpc.Code_CODE_OK {
		return &gateway.InitiateFileDownloadResponse{
			Status: st,
		}, nil
	}

	statReq := &provider.StatRequest{Ref: req.Ref}
	statRes, err := s.stat(ctx, statReq)
	if err != nil {
		return &gateway.InitiateFileDownloadResponse{
			Status: status.NewInternal(ctx, err, "gateway: error stating ref:"+statReq.Ref.String()),
		}, nil
	}
	if statRes.Status.Code != rpc.Code_CODE_OK {
		return &gateway.InitiateFileDownloadResponse{
			Status: statRes.Status,
		}, nil
	}
	return s.initiateFileDownload(ctx, req)
}

func (s *svc) initiateFileDownload(ctx context.Context, req *provider.InitiateFileDownloadRequest) (*gateway.InitiateFileDownloadResponse, error) {
	// TODO(ishank011): enable downloading references spread across storage providers, eg. /eos
	c, p, err := s.find(ctx, req.Ref)
	if err != nil {
		return &gateway.InitiateFileDownloadResponse{
			Status: status.NewStatusFromErrType(ctx, "error initiating download ref="+req.Ref.String(), err),
		}, nil
	}
	if req.Ref, err = unwrap(req.Ref, p.ProviderPath); err != nil {
		return nil, err
	}
	storageRes, err := c.InitiateFileDownload(ctx, req)
	if err != nil {
		return nil, errors.Wrap(err, "gateway: error calling InitiateFileDownload")
	}

	protocols := make([]*gateway.FileDownloadProtocol, len(storageRes.Protocols))
	for p := range storageRes.Protocols {
		protocols[p] = &gateway.FileDownloadProtocol{
			Opaque:           storageRes.Protocols[p].Opaque,
			Protocol:         storageRes.Protocols[p].Protocol,
			DownloadEndpoint: storageRes.Protocols[p].DownloadEndpoint,
		}

		if !storageRes.Protocols[p].Expose {
			// sign the download location and pass it to the data gateway
			u, err := url.Parse(protocols[p].DownloadEndpoint)
			if err != nil {
				return &gateway.InitiateFileDownloadResponse{
					Status: status.NewInternal(ctx, err, "wrong format for download endpoint"),
				}, nil
			}

			// TODO(labkode): calculate signature of the whole request? we only sign the URI now. Maybe worth https://tools.ietf.org/html/draft-cavage-http-signatures-11
			target := u.String()
			token, err := s.sign(ctx, target)
			if err != nil {
				return &gateway.InitiateFileDownloadResponse{
					Status: status.NewInternal(ctx, err, "error creating signature for download"),
				}, nil
			}

			protocols[p].DownloadEndpoint = s.c.DataGatewayEndpoint
			protocols[p].Token = token
		}
	}

	return &gateway.InitiateFileDownloadResponse{
		Opaque:    storageRes.Opaque,
		Status:    storageRes.Status,
		Protocols: protocols,
	}, nil
}

func (s *svc) InitiateFileUpload(ctx context.Context, req *provider.InitiateFileUploadRequest) (*gateway.InitiateFileUploadResponse, error) {
	if utils.IsRelativeReference(req.Ref) {
		return s.initiateFileUpload(ctx, req)
	}
	_, st := s.getPath(ctx, req.Ref)
	if st.Code != rpc.Code_CODE_OK {
		return &gateway.InitiateFileUploadResponse{
			Status: st,
		}, nil
	}

	return s.initiateFileUpload(ctx, req)
}

func (s *svc) initiateFileUpload(ctx context.Context, req *provider.InitiateFileUploadRequest) (*gateway.InitiateFileUploadResponse, error) {
	c, p, err := s.find(ctx, req.Ref)
	if err != nil {
		return &gateway.InitiateFileUploadResponse{
			Status: status.NewStatusFromErrType(ctx, "initiateFileUpload ref="+req.Ref.String(), err),
		}, nil
	}
	if req.Ref, err = unwrap(req.Ref, p.ProviderPath); err != nil {
		return nil, err
	}
	storageRes, err := c.InitiateFileUpload(ctx, req)
	if err != nil {
		return nil, errors.Wrap(err, "gateway: error calling InitiateFileUpload")
	}

	if storageRes.Status.Code != rpc.Code_CODE_OK {
		return &gateway.InitiateFileUploadResponse{
			Status: storageRes.Status,
		}, nil
	}

	protocols := make([]*gateway.FileUploadProtocol, len(storageRes.Protocols))
	for p := range storageRes.Protocols {
		protocols[p] = &gateway.FileUploadProtocol{
			Opaque:             storageRes.Protocols[p].Opaque,
			Protocol:           storageRes.Protocols[p].Protocol,
			UploadEndpoint:     storageRes.Protocols[p].UploadEndpoint,
			AvailableChecksums: storageRes.Protocols[p].AvailableChecksums,
		}

		if !storageRes.Protocols[p].Expose {
			// sign the upload location and pass it to the data gateway
			u, err := url.Parse(protocols[p].UploadEndpoint)
			if err != nil {
				return &gateway.InitiateFileUploadResponse{
					Status: status.NewInternal(ctx, err, "wrong format for upload endpoint"),
				}, nil
			}

			// TODO(labkode): calculate signature of the whole request? we only sign the URI now. Maybe worth https://tools.ietf.org/html/draft-cavage-http-signatures-11
			target := u.String()
			token, err := s.sign(ctx, target)
			if err != nil {
				return &gateway.InitiateFileUploadResponse{
					Status: status.NewInternal(ctx, err, "error creating signature for upload"),
				}, nil
			}

			protocols[p].UploadEndpoint = s.c.DataGatewayEndpoint
			protocols[p].Token = token
		}
	}

	return &gateway.InitiateFileUploadResponse{
		Opaque:    storageRes.Opaque,
		Status:    storageRes.Status,
		Protocols: protocols,
	}, nil
}

func (s *svc) GetPath(ctx context.Context, req *provider.GetPathRequest) (*provider.GetPathResponse, error) {
	statReq := &provider.StatRequest{Ref: &provider.Reference{ResourceId: req.ResourceId}}
	statRes, err := s.stat(ctx, statReq)
	if err != nil {
		err = errors.Wrap(err, "gateway: error stating ref:"+statReq.Ref.String())
		return nil, err
	}

	if statRes.Status.Code != rpc.Code_CODE_OK {
		return &provider.GetPathResponse{
			Status: statRes.Status,
		}, nil
	}

	return &provider.GetPathResponse{
		Status: statRes.Status,
		Path:   statRes.GetInfo().GetPath(),
	}, nil
}

func (s *svc) CreateContainer(ctx context.Context, req *provider.CreateContainerRequest) (*provider.CreateContainerResponse, error) {
	if utils.IsRelativeReference(req.Ref) {
		return s.createContainer(ctx, req)
	}

	_, st := s.getPath(ctx, req.Ref)
	if st.Code != rpc.Code_CODE_OK {
		return &provider.CreateContainerResponse{
			Status: st,
		}, nil
	}

	return s.createContainer(ctx, req)
}

func (s *svc) createContainer(ctx context.Context, req *provider.CreateContainerRequest) (*provider.CreateContainerResponse, error) {
	c, p, err := s.find(ctx, req.Ref)
	if err != nil {
		return &provider.CreateContainerResponse{
			Status: status.NewStatusFromErrType(ctx, "createContainer ref="+req.Ref.String(), err),
		}, nil
	}
	if req.Ref, err = unwrap(req.Ref, p.ProviderPath); err != nil {
		return nil, err
	}
	res, err := c.CreateContainer(ctx, req)
	if err != nil {
		return nil, errors.Wrap(err, "gateway: error calling CreateContainer")
	}

	return res, nil
}

func (s *svc) Delete(ctx context.Context, req *provider.DeleteRequest) (*provider.DeleteResponse, error) {
	_, st := s.getPath(ctx, req.Ref)
	if st.Code != rpc.Code_CODE_OK {
		return &provider.DeleteResponse{
			Status: st,
		}, nil
	}

	return s.delete(ctx, req)
}

func (s *svc) delete(ctx context.Context, req *provider.DeleteRequest) (*provider.DeleteResponse, error) {
	// TODO(ishank011): enable deleting references spread across storage providers, eg. /eos
	c, p, err := s.find(ctx, req.Ref)
	if err != nil {
		return &provider.DeleteResponse{
			Status: status.NewStatusFromErrType(ctx, "delete ref="+req.Ref.String(), err),
		}, nil
	}
	if req.Ref, err = unwrap(req.Ref, p.ProviderPath); err != nil {
		return nil, err
	}
	res, err := c.Delete(ctx, req)
	if err != nil {
		return nil, errors.Wrap(err, "gateway: error calling Delete")
	}

	return res, nil
}

func (s *svc) Move(ctx context.Context, req *provider.MoveRequest) (*provider.MoveResponse, error) {
	_, st := s.getPath(ctx, req.Source)
	if st.Code != rpc.Code_CODE_OK {
		return &provider.MoveResponse{
			Status: st,
		}, nil
	}

	_, st2 := s.getPath(ctx, req.Destination)
	if st2.Code != rpc.Code_CODE_OK && st2.Code != rpc.Code_CODE_NOT_FOUND {
		return &provider.MoveResponse{
			Status: st2,
		}, nil
	}

	return s.move(ctx, req)
}

func (s *svc) move(ctx context.Context, req *provider.MoveRequest) (*provider.MoveResponse, error) {
	srcProviders, err := s.findProviders(ctx, req.Source)
	if err != nil {
		return &provider.MoveResponse{
			Status: status.NewStatusFromErrType(ctx, "move src="+req.Source.String(), err),
		}, nil
	}

	dstProviders, err := s.findProviders(ctx, req.Destination)
	if err != nil {
		return &provider.MoveResponse{
			Status: status.NewStatusFromErrType(ctx, "move dst="+req.Destination.String(), err),
		}, nil
	}

	// if providers are not the same we do not implement cross storage move yet.
	if len(srcProviders) != 1 || len(dstProviders) != 1 {
		res := &provider.MoveResponse{
			Status: status.NewUnimplemented(ctx, nil, "gateway: cross storage copy not yet implemented"),
		}
		return res, nil
	}

	srcProvider, dstProvider := srcProviders[0], dstProviders[0]

	// if providers are not the same we do not implement cross storage copy yet.
	if srcProvider.Address != dstProvider.Address {
		res := &provider.MoveResponse{
			Status: status.NewUnimplemented(ctx, nil, "gateway: cross storage copy not yet implemented"),
		}
		return res, nil
	}

	c, err := s.getStorageProviderClient(ctx, srcProvider)
	if err != nil {
		return &provider.MoveResponse{
			Status: status.NewInternal(ctx, err, "error connecting to storage provider="+srcProvider.Address),
		}, nil
	}
	if req.Source, err = unwrap(req.Source, srcProvider.ProviderPath); err != nil {
		return nil, err
	}
	if req.Destination, err = unwrap(req.Destination, dstProvider.ProviderPath); err != nil {
		return nil, err
	}

	return c.Move(ctx, req)
}

func (s *svc) SetArbitraryMetadata(ctx context.Context, req *provider.SetArbitraryMetadataRequest) (*provider.SetArbitraryMetadataResponse, error) {
	// TODO(ishank011): enable for references spread across storage providers, eg. /eos
	c, p, err := s.find(ctx, req.Ref)
	if err != nil {
		return &provider.SetArbitraryMetadataResponse{
			Status: status.NewStatusFromErrType(ctx, "SetArbitraryMetadata ref="+req.Ref.String(), err),
		}, nil
	}
	if req.Ref, err = unwrap(req.Ref, p.ProviderPath); err != nil {
		return nil, err
	}
	res, err := c.SetArbitraryMetadata(ctx, req)
	if err != nil {
		return nil, errors.Wrap(err, "gateway: error calling Stat")
	}

	return res, nil
}

func (s *svc) UnsetArbitraryMetadata(ctx context.Context, req *provider.UnsetArbitraryMetadataRequest) (*provider.UnsetArbitraryMetadataResponse, error) {
	// TODO(ishank011): enable for references spread across storage providers, eg. /eos
	c, p, err := s.find(ctx, req.Ref)
	if err != nil {
		return &provider.UnsetArbitraryMetadataResponse{
			Status: status.NewStatusFromErrType(ctx, "UnsetArbitraryMetadata ref="+req.Ref.String(), err),
		}, nil
	}
	if req.Ref, err = unwrap(req.Ref, p.ProviderPath); err != nil {
		return nil, err
	}
	res, err := c.UnsetArbitraryMetadata(ctx, req)
	if err != nil {
		return nil, errors.Wrap(err, "gateway: error calling Stat")
	}

	return res, nil
}

func (s *svc) statHome(ctx context.Context) (*provider.StatResponse, error) {
	statRes, err := s.stat(ctx, &provider.StatRequest{Ref: &provider.Reference{Path: s.getHome(ctx)}})
	if err != nil {
		return &provider.StatResponse{
			Status: status.NewInternal(ctx, err, "gateway: error stating home"),
		}, nil
	}

	if statRes.Status.Code != rpc.Code_CODE_OK {
		return &provider.StatResponse{
			Status: statRes.Status,
		}, nil
	}

	if etagIface, err := s.etagCache.Get(statRes.Info.Owner.OpaqueId + ":" + statRes.Info.Path); err == nil {
		resMtime := utils.TSToTime(statRes.Info.Mtime)
		resEtag := etagIface.(etagWithTS)
		// Use the updated etag if the home folder has been modified
		if resMtime.Before(resEtag.Timestamp) {
			statRes.Info.Etag = resEtag.Etag
		}
	} else if s.c.EtagCacheTTL > 0 {
		_ = s.etagCache.Set(statRes.Info.Owner.OpaqueId+":"+statRes.Info.Path, etagWithTS{statRes.Info.Etag, time.Now()})
	}

	return statRes, nil
}

func (s *svc) stat(ctx context.Context, req *provider.StatRequest) (*provider.StatResponse, error) {
	providers, err := s.findProviders(ctx, req.Ref)
	if err != nil {
		return &provider.StatResponse{
			Status: status.NewStatusFromErrType(ctx, "stat ref: "+req.Ref.String(), err),
		}, nil
	}
	providers = getUniqueProviders(providers)

	resPath := req.Ref.GetPath()
	if len(providers) == 1 && (utils.IsRelativeReference(req.Ref) || resPath == "" || strings.HasPrefix(resPath, providers[0].ProviderPath)) {
		c, err := s.getStorageProviderClient(ctx, providers[0])
		if err != nil {
			return &provider.StatResponse{
				Status: status.NewInternal(ctx, err, "error connecting to storage provider="+providers[0].Address),
			}, nil
		}
<<<<<<< HEAD

		res, err := c.Stat(ctx, req)
		if err != nil {
			return &provider.StatResponse{
				Status: status.NewInternal(ctx, err, "error connecting to storage provider="+providers[0].Address),
			}, nil
		}

		embeddedMounts := s.findEmbeddedMounts(resPath)
		if len(embeddedMounts) > 0 {
			etagHash := md5.New()
			if res.Info != nil {
				_, _ = io.WriteString(etagHash, res.Info.Etag)
			}
			for _, child := range embeddedMounts {
				childStatRes, err := s.stat(ctx, &provider.StatRequest{Ref: &provider.Reference{Path: child}})
				if err != nil {
					return &provider.StatResponse{
						Status: status.NewStatusFromErrType(ctx, "stat ref: "+req.Ref.String(), err),
					}, nil
				}
				_, _ = io.WriteString(etagHash, childStatRes.Info.Etag)
			}

			if res.Info == nil {
				res.Info = &provider.ResourceInfo{}
			}
			res.Info.Etag = fmt.Sprintf("%x", etagHash.Sum(nil))
		}

		return res, nil
=======
		ref, err := unwrap(req.Ref, providers[0].ProviderPath)
		if err != nil {
			return nil, err
		}
		// We need to copy the request because we don't want to overwrite the original request
		sReq := &provider.StatRequest{
			Opaque:                req.Opaque,
			Ref:                   ref,
			ArbitraryMetadataKeys: req.ArbitraryMetadataKeys,
		}
		rsp, err := c.Stat(ctx, sReq)
		if err != nil || rsp.Status.Code != rpc.Code_CODE_OK {
			return rsp, err
		}
		if rsp.Info != nil && utils.IsAbsoluteReference(req.Ref) {
			wrap(rsp.Info, providers[0])
		}
		return rsp, nil
>>>>>>> 7f408044
	}

	return s.statAcrossProviders(ctx, req, providers)
}

func (s *svc) statAcrossProviders(ctx context.Context, req *provider.StatRequest, providers []*registry.ProviderInfo) (*provider.StatResponse, error) {
	// TODO(ishank011): aggregrate properties such as etag, checksum, etc.
	log := appctx.GetLogger(ctx)
	info := &provider.ResourceInfo{
		Id: &provider.ResourceId{
			StorageId: "/",
			OpaqueId:  uuid.New().String(),
		},
		Type:     provider.ResourceType_RESOURCE_TYPE_CONTAINER,
		Path:     req.Ref.GetPath(),
		MimeType: "httpd/unix-directory",
		Size:     0,
		Mtime:    &typesv1beta1.Timestamp{},
	}

	for _, p := range providers {
		c, err := s.getStorageProviderClient(ctx, p)
		if err != nil {
			log.Err(err).Msg("error connecting to storage provider=" + p.Address)
			continue
		}

		resp, err := c.Stat(ctx, &provider.StatRequest{Opaque: req.Opaque, Ref: &provider.Reference{Path: "/"}, ArbitraryMetadataKeys: req.ArbitraryMetadataKeys})
		if err != nil {
			log.Err(err).Msgf("gateway: error calling Stat %s: %+v", req.Ref.String(), p)
			continue
		}
		if resp.Status.Code != rpc.Code_CODE_OK {
			log.Err(status.NewErrorFromCode(rpc.Code_CODE_OK, "gateway"))
			continue
		}
		if resp.Info != nil {
			wrap(resp.Info, p)
			info.Size += resp.Info.Size
			if utils.TSToUnixNano(resp.Info.Mtime) > utils.TSToUnixNano(info.Mtime) {
				info.Mtime = resp.Info.Mtime
				info.Etag = resp.Info.Etag
				info.Checksum = resp.Info.Checksum
			}
			if info.Etag == "" && info.Etag != resp.Info.Etag {
				info.Etag = resp.Info.Etag
			}
		}
	}

	return &provider.StatResponse{
		Status: status.NewOK(ctx),
		Info:   info,
	}, nil
}

func (s *svc) Stat(ctx context.Context, req *provider.StatRequest) (*provider.StatResponse, error) {
	if utils.IsRelativeReference(req.Ref) {
		return s.stat(ctx, req)
	}

	p := ""
	var res *provider.StatResponse
	var err error
	if utils.IsAbsolutePathReference(req.Ref) {
		p = req.Ref.Path
	} else {
		// Reference by just resource ID
		// Stat it and store for future use
		res, err = s.stat(ctx, req)
		if err != nil {
			return &provider.StatResponse{
				Status: status.NewInternal(ctx, err, "gateway: error stating ref:"+req.Ref.String()),
			}, nil
		}
		if res != nil && res.Status.Code != rpc.Code_CODE_OK {
			return res, nil
		}
		p = res.Info.Path
	}

	if path.Clean(p) == s.getHome(ctx) {
		return s.statHome(ctx)
	}

	return s.stat(ctx, req)
}

func (s *svc) ListContainerStream(_ *provider.ListContainerStreamRequest, _ gateway.GatewayAPI_ListContainerStreamServer) error {
	return errtypes.NotSupported("Unimplemented")
}

func (s *svc) listHome(ctx context.Context, req *provider.ListContainerRequest) (*provider.ListContainerResponse, error) {
	lcr, err := s.listContainer(ctx, &provider.ListContainerRequest{
		Ref:                   &provider.Reference{Path: "/"},
		ArbitraryMetadataKeys: req.ArbitraryMetadataKeys,
	})
	if err != nil {
		return &provider.ListContainerResponse{
			Status: status.NewInternal(ctx, err, "gateway: error listing home"),
		}, nil
	}
	if lcr.Status.Code != rpc.Code_CODE_OK {
		return &provider.ListContainerResponse{
			Status: lcr.Status,
		}, nil
	}

	return lcr, nil
}

func (s *svc) listContainer(ctx context.Context, req *provider.ListContainerRequest) (*provider.ListContainerResponse, error) {
	providers, err := s.findProviders(ctx, req.Ref)
	if err != nil {
		return &provider.ListContainerResponse{
			Status: status.NewStatusFromErrType(ctx, "listContainer ref: "+req.Ref.String(), err),
		}, nil
	}
	providers = getUniqueProviders(providers)

	resPath := req.Ref.GetPath()
	if len(providers) == 1 && (utils.IsRelativeReference(req.Ref) || resPath == "" || strings.HasPrefix(resPath, providers[0].ProviderPath)) {
		c, err := s.getStorageProviderClient(ctx, providers[0])
		if err != nil {
			return &provider.ListContainerResponse{
				Status: status.NewInternal(ctx, err, "error connecting to storage provider="+providers[0].Address),
			}, nil
		}
		rsp, err := c.ListContainer(ctx, req)
		if err != nil || rsp.Status.Code != rpc.Code_CODE_OK {
			return rsp, err
		}
		return rsp, nil
	}

	return s.listContainerAcrossProviders(ctx, req, providers)
}

func (s *svc) listContainerAcrossProviders(ctx context.Context, req *provider.ListContainerRequest, providers []*registry.ProviderInfo) (*provider.ListContainerResponse, error) {
	nestedInfos := make(map[string]*provider.ResourceInfo)
	log := appctx.GetLogger(ctx)

	for _, p := range providers {
		c, err := s.getStorageProviderClient(ctx, p)
		if err != nil {
			log.Err(err).Msg("error connecting to storage provider=" + p.Address)
			continue
		}

		resp, err := c.ListContainer(ctx, &provider.ListContainerRequest{Opaque: req.Opaque, Ref: &provider.Reference{Path: "/"}, ArbitraryMetadataKeys: req.ArbitraryMetadataKeys})
		if err != nil {
			log.Err(err).Msgf("gateway: error calling Stat %s: %+v", req.Ref.String(), p)
			continue
		}
		if resp.Status.Code != rpc.Code_CODE_OK {
			log.Err(status.NewErrorFromCode(rpc.Code_CODE_OK, "gateway"))
			continue
		}

		infos := s.listVirtualView(ctx, req.Ref, resp.Infos, p)
		for i := range infos {
			if p, ok := nestedInfos[infos[i].Path]; ok {
				// Since more than one providers contribute to this path,
				// use a generic ID
				p.Id = &provider.ResourceId{
					StorageId: "/",
					OpaqueId:  uuid.New().String(),
				}
				// TODO(ishank011): aggregrate properties such as etag, checksum, etc.
<<<<<<< HEAD
				p.Size += info.Size
				if utils.TSToUnixNano(info.Mtime) > utils.TSToUnixNano(p.Mtime) {
					p.Mtime = info.Mtime
					p.Etag = info.Etag
					p.Checksum = info.Checksum
				}
				if p.Etag == "" && p.Etag != info.Etag {
					p.Etag = info.Etag
				}
=======
				p.Size += infos[i].Size
				p.Mtime = utils.LaterTS(p.Mtime, infos[i].Mtime)
>>>>>>> 7f408044
				p.Type = provider.ResourceType_RESOURCE_TYPE_CONTAINER
				p.MimeType = "httpd/unix-directory"
			} else {
				nestedInfos[infos[i].Path] = infos[i]
			}
		}
	}

	infos := make([]*provider.ResourceInfo, 0, len(nestedInfos))
	for _, info := range nestedInfos {
		infos = append(infos, info)
	}

	// Inject mountpoints if they do not exist on disk
	embeddedMounts := s.findEmbeddedMounts(path.Clean(req.Ref.GetPath()))
	for _, mount := range embeddedMounts {
		for _, info := range infos {
			if info.Path == mount {
				continue
			}
		}
		infos = append(infos,
			&provider.ResourceInfo{
				Id: &provider.ResourceId{
					StorageId: "/",
					OpaqueId:  uuid.New().String(),
				},
				Type: provider.ResourceType_RESOURCE_TYPE_CONTAINER,
				Etag: uuid.New().String(),
				Path: mount,
				Size: 0,
			})
	}

	return &provider.ListContainerResponse{
		Status: status.NewOK(ctx),
		Infos:  infos,
	}, nil
}

func (s *svc) listVirtualView(ctx context.Context, ref *provider.Reference, mds []*provider.ResourceInfo, p *registry.ProviderInfo) []*provider.ResourceInfo {
	nestedInfos := make(map[string]*provider.ResourceInfo)
	infos := make([]*provider.ResourceInfo, 0, len(mds))

	for _, info := range mds {
		// Get the path prefixed with the mount point
		wrap(info, p)

		// If info is an immediate child of the path in request, just use that
		if path.Dir(info.Path) == path.Clean(ref.Path) {
			infos = append(infos, info)
			continue
		}

		// info is a nested resource, so link it to its parent closest to the path in request
		rel, err := filepath.Rel(ref.Path, info.Path)
		if err != nil {
			continue
		}

		parent := path.Join(ref.Path, strings.Split(rel, "/")[0])

		if p, ok := nestedInfos[parent]; ok {
			p.Size += info.Size
			p.Mtime = utils.LaterTS(p.Mtime, info.Mtime)
		} else {
			nestedInfos[parent] = &provider.ResourceInfo{
				Path: parent,
				Type: provider.ResourceType_RESOURCE_TYPE_CONTAINER,
				Id: &provider.ResourceId{
					OpaqueId: uuid.New().String(),
				},
				Size:     info.Size,
				Mtime:    info.Mtime,
				MimeType: "httpd/unix-directory",
			}
		}
	}

	for _, info := range nestedInfos {
		infos = append(infos, info)
	}

	return infos
}

func (s *svc) ListContainer(ctx context.Context, req *provider.ListContainerRequest) (*provider.ListContainerResponse, error) {
	if utils.IsAbsolutePathReference(req.Ref) {
		// look up provider in space registry
		return s.listContainer(ctx, req)
	}
	if utils.IsRelativeReference(req.Ref) {
		return s.listContainer(ctx, req)
	}

	p, st := s.getPath(ctx, req.Ref, req.ArbitraryMetadataKeys...)
	if st.Code != rpc.Code_CODE_OK {
		return &provider.ListContainerResponse{
			Status: st,
		}, nil
	}

	if path.Clean(p) == s.getHome(ctx) {
		res, err := s.listHome(ctx, req)
		if err != nil {
			return &provider.ListContainerResponse{
				Status: status.NewStatusFromErrType(ctx, "listContainer ref: "+req.Ref.String(), err),
			}, nil
		}

		// Inject mountpoints if they do not exist on disk
		embeddedMounts := s.findEmbeddedMounts(path.Clean(req.Ref.GetPath()))
		for _, mount := range embeddedMounts {
			for _, info := range res.Infos {
				if info.Path == mount { // hmm this makes existing folders hide a mount, right?
					continue
				}
			}
			childStatRes, err := s.stat(ctx, &provider.StatRequest{Ref: &provider.Reference{Path: mount}})
			if err != nil {
				return &provider.ListContainerResponse{
					Status: status.NewStatusFromErrType(ctx, "ListContainer ref: "+req.Ref.String(), err),
				}, nil
			}
			res.Infos = append(res.Infos, childStatRes.Info)
		}
		return res, nil
	}

	return s.listContainer(ctx, req)
}

func (s *svc) getPath(ctx context.Context, ref *provider.Reference, keys ...string) (string, *rpc.Status) {

	// check if it is an id based or combined reference first
	if ref.ResourceId != nil {
		req := &provider.StatRequest{Ref: ref, ArbitraryMetadataKeys: keys}
		res, err := s.stat(ctx, req)
		if err != nil {
			return "", status.NewStatusFromErrType(ctx, "getPath ref="+ref.String(), err)
		}
		if res != nil && res.Status.Code != rpc.Code_CODE_OK {
			return "", res.Status
		}

		return res.Info.Path, res.Status
	}

	if utils.IsAbsolutePathReference(ref) {
		return ref.Path, &rpc.Status{Code: rpc.Code_CODE_OK}
	}
	return "", &rpc.Status{Code: rpc.Code_CODE_INTERNAL}
}

func (s *svc) CreateSymlink(ctx context.Context, req *provider.CreateSymlinkRequest) (*provider.CreateSymlinkResponse, error) {
	return &provider.CreateSymlinkResponse{
		Status: status.NewUnimplemented(ctx, errtypes.NotSupported("CreateSymlink not implemented"), "CreateSymlink not implemented"),
	}, nil
}

func (s *svc) ListFileVersions(ctx context.Context, req *provider.ListFileVersionsRequest) (*provider.ListFileVersionsResponse, error) {
	c, p, err := s.find(ctx, req.Ref)
	if err != nil {
		return &provider.ListFileVersionsResponse{
			Status: status.NewStatusFromErrType(ctx, "ListFileVersions ref="+req.Ref.String(), err),
		}, nil
	}
	req.Ref, err = unwrap(req.Ref, p.ProviderPath)
	if err != nil {
		return nil, err
	}
	res, err := c.ListFileVersions(ctx, req)
	if err != nil {
		return nil, errors.Wrap(err, "gateway: error calling ListFileVersions")
	}

	return res, nil
}

func (s *svc) RestoreFileVersion(ctx context.Context, req *provider.RestoreFileVersionRequest) (*provider.RestoreFileVersionResponse, error) {
	c, p, err := s.find(ctx, req.Ref)
	if err != nil {
		return &provider.RestoreFileVersionResponse{
			Status: status.NewStatusFromErrType(ctx, "RestoreFileVersion ref="+req.Ref.String(), err),
		}, nil
	}
	if req.Ref, err = unwrap(req.Ref, p.ProviderPath); err != nil {
		return nil, err
	}
	res, err := c.RestoreFileVersion(ctx, req)
	if err != nil {
		return nil, errors.Wrap(err, "gateway: error calling RestoreFileVersion")
	}

	return res, nil
}

func (s *svc) ListRecycleStream(_ *provider.ListRecycleStreamRequest, _ gateway.GatewayAPI_ListRecycleStreamServer) error {
	return errtypes.NotSupported("ListRecycleStream unimplemented")
}

// TODO use the ListRecycleRequest.Ref to only list the trash of a specific storage
func (s *svc) ListRecycle(ctx context.Context, req *provider.ListRecycleRequest) (*provider.ListRecycleResponse, error) {
	c, p, err := s.find(ctx, req.GetRef())
	if err != nil {
		return &provider.ListRecycleResponse{
			Status: status.NewStatusFromErrType(ctx, "ListFileVersions ref="+req.Ref.String(), err),
		}, nil
	}
	if req.Ref, err = unwrap(req.Ref, p.ProviderPath); err != nil {
		return nil, err
	}
	res, err := c.ListRecycle(ctx, &provider.ListRecycleRequest{
		Opaque: req.Opaque,
		FromTs: req.FromTs,
		ToTs:   req.ToTs,
		Ref:    req.Ref,
	})
	if err != nil {
		return nil, errors.Wrap(err, "gateway: error calling ListRecycleRequest")
	}

	return res, nil
}

func (s *svc) RestoreRecycleItem(ctx context.Context, req *provider.RestoreRecycleItemRequest) (*provider.RestoreRecycleItemResponse, error) {
<<<<<<< HEAD
	sourceProviderInfo, err := s.findProviders(ctx, req.Ref)
	if err != nil {
		return &provider.RestoreRecycleItemResponse{
			Status: status.NewStatusFromErrType(ctx, "RestoreRecycleItem ref="+req.Ref.String(), err),
		}, nil
	}
	destinationProviderInfo, err := s.findProviders(ctx, req.RestoreRef)
	if err != nil {
		return &provider.RestoreRecycleItemResponse{
			Status: status.NewStatusFromErrType(ctx, "RestoreRecycleItem ref="+req.Ref.String(), err),
		}, nil
	}
	if sourceProviderInfo[0].ProviderId != destinationProviderInfo[0].ProviderId ||
		sourceProviderInfo[0].ProviderPath != destinationProviderInfo[0].ProviderPath {
		return &provider.RestoreRecycleItemResponse{
			Status: status.NewPermissionDenied(ctx, err, "gateway: cross-storage restores are forbidden"),
		}, nil
	}

	c, err := s.find(ctx, req.Ref)
=======
	c, p, err := s.find(ctx, req.Ref)
>>>>>>> 7f408044
	if err != nil {
		return &provider.RestoreRecycleItemResponse{
			Status: status.NewStatusFromErrType(ctx, "RestoreRecycleItem ref="+req.Ref.String(), err),
		}, nil
	}
<<<<<<< HEAD

	// TODO: HELP?!?
	req.RestoreRef.Path = strings.TrimPrefix(req.RestoreRef.Path, destinationProviderInfo[0].ProviderPath)
=======
	if req.Ref, err = unwrap(req.Ref, p.ProviderPath); err != nil {
		return nil, err
	}
>>>>>>> 7f408044
	res, err := c.RestoreRecycleItem(ctx, req)
	if err != nil {
		return nil, errors.Wrap(err, "gateway: error calling RestoreRecycleItem")
	}

	return res, nil
}

func (s *svc) PurgeRecycle(ctx context.Context, req *provider.PurgeRecycleRequest) (*provider.PurgeRecycleResponse, error) {
	c, p, err := s.find(ctx, req.Ref)
	if err != nil {
		return &provider.PurgeRecycleResponse{
			Status: status.NewStatusFromErrType(ctx, "PurgeRecycle ref="+req.Ref.String(), err),
		}, nil
	}
	if req.Ref, err = unwrap(req.Ref, p.ProviderPath); err != nil {
		return nil, err
	}
	res, err := c.PurgeRecycle(ctx, &provider.PurgeRecycleRequest{
		Opaque: req.GetOpaque(),
		Ref:    req.GetRef(),
	})
	if err != nil {
		return nil, errors.Wrap(err, "gateway: error calling PurgeRecycle")
	}
	return res, nil
}

func (s *svc) GetQuota(ctx context.Context, req *gateway.GetQuotaRequest) (*provider.GetQuotaResponse, error) {
	c, p, err := s.find(ctx, req.Ref)
	if err != nil {
		return &provider.GetQuotaResponse{
			Status: status.NewStatusFromErrType(ctx, "GetQuota ref="+req.Ref.String(), err),
		}, nil
	}
	if req.Ref, err = unwrap(req.Ref, p.ProviderPath); err != nil {
		return nil, err
	}
	res, err := c.GetQuota(ctx, &provider.GetQuotaRequest{
		Opaque: req.GetOpaque(),
		Ref:    req.GetRef(),
	})
	if err != nil {
		return nil, errors.Wrap(err, "gateway: error calling GetQuota")
	}
	return res, nil
}

func (s *svc) findByPath(ctx context.Context, path string) (provider.ProviderAPIClient, *registry.ProviderInfo, error) {
	ref := &provider.Reference{Path: path}
	return s.find(ctx, ref)
}

func (s *svc) find(ctx context.Context, ref *provider.Reference) (provider.ProviderAPIClient, *registry.ProviderInfo, error) {
	p, err := s.findProviders(ctx, ref)
	if err != nil {
		return nil, nil, err
	}

	client, err := s.getStorageProviderClient(ctx, p[0])
	return client, p[0], err
}

func (s *svc) getStorageProviderClient(_ context.Context, p *registry.ProviderInfo) (provider.ProviderAPIClient, error) {
	c, err := pool.GetStorageProviderServiceClient(p.Address)
	if err != nil {
		err = errors.Wrap(err, "gateway: error getting a storage provider client")
		return nil, err
	}

	return c, nil
}

func (s *svc) findEmbeddedMounts(basePath string) []string {
	if basePath == "" {
		return []string{}
	}
	mounts := []string{}
	for mountPath := range s.c.StorageRules {
		if strings.HasPrefix(mountPath, basePath) && mountPath != basePath {
			mounts = append(mounts, mountPath)
		}
	}
	return mounts
}

func (s *svc) findProviders(ctx context.Context, ref *provider.Reference) ([]*registry.ProviderInfo, error) {
	c, err := pool.GetStorageRegistryClient(s.c.StorageRegistryEndpoint)
	if err != nil {
		return nil, errors.Wrap(err, "gateway: error getting storage registry client")
	}

	res, err := c.GetStorageProviders(ctx, &registry.GetStorageProvidersRequest{
		Ref: ref,
	})

	if err != nil {
		return nil, errors.Wrap(err, "gateway: error calling GetStorageProvider")
	}

	if res.Status.Code != rpc.Code_CODE_OK {
		switch res.Status.Code {
		case rpc.Code_CODE_NOT_FOUND:
			return nil, errtypes.NotFound("gateway: storage provider not found for reference:" + ref.String())
		case rpc.Code_CODE_PERMISSION_DENIED:
			return nil, errtypes.PermissionDenied("gateway: " + res.Status.Message + " for " + ref.String() + " with code " + res.Status.Code.String())
		case rpc.Code_CODE_INVALID_ARGUMENT, rpc.Code_CODE_FAILED_PRECONDITION, rpc.Code_CODE_OUT_OF_RANGE:
			return nil, errtypes.BadRequest("gateway: " + res.Status.Message + " for " + ref.String() + " with code " + res.Status.Code.String())
		case rpc.Code_CODE_UNIMPLEMENTED:
			return nil, errtypes.NotSupported("gateway: " + res.Status.Message + " for " + ref.String() + " with code " + res.Status.Code.String())
		default:
			return nil, status.NewErrorFromCode(res.Status.Code, "gateway")
		}
	}

	if res.Providers == nil {
		return nil, errtypes.NotFound("gateway: provider is nil")
	}

	return res.Providers, nil
}

func getUniqueProviders(providers []*registry.ProviderInfo) []*registry.ProviderInfo {
	unique := make(map[string]*registry.ProviderInfo)
	for _, p := range providers {
		unique[p.Address] = p
	}
	p := make([]*registry.ProviderInfo, 0, len(unique))
	for _, providerInfo := range unique {
		p = append(p, providerInfo)
	}
	return p
}

type etagWithTS struct {
	Etag      string
	Timestamp time.Time
}

func unwrap(ref *provider.Reference, providerPath string) (*provider.Reference, error) {
	// all references with an id can be passed on to the driver
	// there are two cases:
	// 1. absolute id references (resource_id is set, path is empty)
	// 2. relative references (resource_id is set, path starts with a `.`)
	if ref.GetResourceId() != nil {
		return ref, nil
	}

	if !strings.HasPrefix(ref.GetPath(), "/") {
		// abort, absolute path references must start with a `/`
		return nil, errtypes.BadRequest("ref is invalid: " + ref.String())
	}

	p := strings.TrimPrefix(ref.Path, providerPath)
	if p == "" {
		p = "/"
	}
	return &provider.Reference{Path: p}, nil
}

func wrap(ri *provider.ResourceInfo, providerInfo *registry.ProviderInfo) {
	ri.Path = path.Join(providerInfo.ProviderPath, ri.Path)
}<|MERGE_RESOLUTION|>--- conflicted
+++ resolved
@@ -79,7 +79,6 @@
 func (s *svc) CreateHome(ctx context.Context, req *provider.CreateHomeRequest) (*provider.CreateHomeResponse, error) {
 	log := appctx.GetLogger(ctx)
 
-<<<<<<< HEAD
 	// ask registry for home provider
 	storageRegistryClient, err := pool.GetStorageRegistryClient(s.c.StorageRegistryEndpoint)
 	if err != nil {
@@ -113,10 +112,6 @@
 		Owner: u,
 		Name:  u.DisplayName,
 	})
-=======
-	home := s.getHome(ctx)
-	c, _, err := s.findByPath(ctx, home)
->>>>>>> 7f408044
 	if err != nil {
 		log.Err(err).Msg("gateway: error creating personal storage space")
 		return &provider.CreateHomeResponse{
@@ -750,9 +745,18 @@
 				Status: status.NewInternal(ctx, err, "error connecting to storage provider="+providers[0].Address),
 			}, nil
 		}
-<<<<<<< HEAD
-
-		res, err := c.Stat(ctx, req)
+
+		sRef, err := unwrap(req.Ref, providers[0].ProviderPath)
+		if err != nil {
+			return &provider.StatResponse{
+				Status: status.NewInternal(ctx, err, "error unwrapping reference"),
+			}, nil
+		}
+		res, err := c.Stat(ctx, &provider.StatRequest{
+			Opaque:                req.Opaque,
+			Ref:                   sRef,
+			ArbitraryMetadataKeys: req.ArbitraryMetadataKeys,
+		})
 		if err != nil {
 			return &provider.StatResponse{
 				Status: status.NewInternal(ctx, err, "error connecting to storage provider="+providers[0].Address),
@@ -766,8 +770,18 @@
 				_, _ = io.WriteString(etagHash, res.Info.Etag)
 			}
 			for _, child := range embeddedMounts {
-				childStatRes, err := s.stat(ctx, &provider.StatRequest{Ref: &provider.Reference{Path: child}})
+				mountPointRef := &provider.Reference{Path: child}
+				mountPointRef, err = unwrap(mountPointRef, providers[0].ProviderPath)
 				if err != nil {
+					return nil, err
+				}
+
+				childStatRes, err := s.stat(ctx, &provider.StatRequest{
+					Opaque:                req.Opaque,
+					Ref:                   mountPointRef,
+					ArbitraryMetadataKeys: req.ArbitraryMetadataKeys,
+				})
+				if err != nil || childStatRes.Status.Code != rpc.Code_CODE_OK {
 					return &provider.StatResponse{
 						Status: status.NewStatusFromErrType(ctx, "stat ref: "+req.Ref.String(), err),
 					}, nil
@@ -781,27 +795,11 @@
 			res.Info.Etag = fmt.Sprintf("%x", etagHash.Sum(nil))
 		}
 
+		if res.Info != nil && utils.IsAbsoluteReference(req.Ref) {
+			wrap(res.Info, providers[0])
+		}
+
 		return res, nil
-=======
-		ref, err := unwrap(req.Ref, providers[0].ProviderPath)
-		if err != nil {
-			return nil, err
-		}
-		// We need to copy the request because we don't want to overwrite the original request
-		sReq := &provider.StatRequest{
-			Opaque:                req.Opaque,
-			Ref:                   ref,
-			ArbitraryMetadataKeys: req.ArbitraryMetadataKeys,
-		}
-		rsp, err := c.Stat(ctx, sReq)
-		if err != nil || rsp.Status.Code != rpc.Code_CODE_OK {
-			return rsp, err
-		}
-		if rsp.Info != nil && utils.IsAbsoluteReference(req.Ref) {
-			wrap(rsp.Info, providers[0])
-		}
-		return rsp, nil
->>>>>>> 7f408044
 	}
 
 	return s.statAcrossProviders(ctx, req, providers)
@@ -930,10 +928,28 @@
 				Status: status.NewInternal(ctx, err, "error connecting to storage provider="+providers[0].Address),
 			}, nil
 		}
-		rsp, err := c.ListContainer(ctx, req)
+
+		lcRef, err := unwrap(req.Ref, providers[0].ProviderPath)
+		if err != nil {
+			return &provider.ListContainerResponse{
+				Status: status.NewInternal(ctx, err, "error unwrapping reference"),
+			}, nil
+		}
+		rsp, err := c.ListContainer(ctx, &provider.ListContainerRequest{
+			Opaque:                req.Opaque,
+			Ref:                   lcRef,
+			ArbitraryMetadataKeys: req.ArbitraryMetadataKeys,
+		})
 		if err != nil || rsp.Status.Code != rpc.Code_CODE_OK {
 			return rsp, err
 		}
+
+		if utils.IsAbsoluteReference(req.Ref) {
+			for i := range rsp.Infos {
+				wrap(rsp.Infos[i], providers[0])
+			}
+		}
+
 		return rsp, nil
 	}
 
@@ -971,20 +987,15 @@
 					OpaqueId:  uuid.New().String(),
 				}
 				// TODO(ishank011): aggregrate properties such as etag, checksum, etc.
-<<<<<<< HEAD
-				p.Size += info.Size
-				if utils.TSToUnixNano(info.Mtime) > utils.TSToUnixNano(p.Mtime) {
-					p.Mtime = info.Mtime
-					p.Etag = info.Etag
-					p.Checksum = info.Checksum
+				p.Size += infos[i].Size
+				if utils.TSToUnixNano(infos[i].Mtime) > utils.TSToUnixNano(p.Mtime) {
+					p.Mtime = infos[i].Mtime
+					p.Etag = infos[i].Etag
+					p.Checksum = infos[i].Checksum
 				}
-				if p.Etag == "" && p.Etag != info.Etag {
-					p.Etag = info.Etag
+				if p.Etag == "" && p.Etag != infos[i].Etag {
+					p.Etag = infos[i].Etag
 				}
-=======
-				p.Size += infos[i].Size
-				p.Mtime = utils.LaterTS(p.Mtime, infos[i].Mtime)
->>>>>>> 7f408044
 				p.Type = provider.ResourceType_RESOURCE_TYPE_CONTAINER
 				p.MimeType = "httpd/unix-directory"
 			} else {
@@ -1072,11 +1083,8 @@
 }
 
 func (s *svc) ListContainer(ctx context.Context, req *provider.ListContainerRequest) (*provider.ListContainerResponse, error) {
-	if utils.IsAbsolutePathReference(req.Ref) {
+	if utils.IsAbsolutePathReference(req.Ref) || utils.IsRelativeReference(req.Ref) {
 		// look up provider in space registry
-		return s.listContainer(ctx, req)
-	}
-	if utils.IsRelativeReference(req.Ref) {
 		return s.listContainer(ctx, req)
 	}
 
@@ -1211,7 +1219,6 @@
 }
 
 func (s *svc) RestoreRecycleItem(ctx context.Context, req *provider.RestoreRecycleItemRequest) (*provider.RestoreRecycleItemResponse, error) {
-<<<<<<< HEAD
 	sourceProviderInfo, err := s.findProviders(ctx, req.Ref)
 	if err != nil {
 		return &provider.RestoreRecycleItemResponse{
@@ -1231,24 +1238,15 @@
 		}, nil
 	}
 
-	c, err := s.find(ctx, req.Ref)
-=======
 	c, p, err := s.find(ctx, req.Ref)
->>>>>>> 7f408044
 	if err != nil {
 		return &provider.RestoreRecycleItemResponse{
 			Status: status.NewStatusFromErrType(ctx, "RestoreRecycleItem ref="+req.Ref.String(), err),
 		}, nil
 	}
-<<<<<<< HEAD
-
-	// TODO: HELP?!?
-	req.RestoreRef.Path = strings.TrimPrefix(req.RestoreRef.Path, destinationProviderInfo[0].ProviderPath)
-=======
 	if req.Ref, err = unwrap(req.Ref, p.ProviderPath); err != nil {
 		return nil, err
 	}
->>>>>>> 7f408044
 	res, err := c.RestoreRecycleItem(ctx, req)
 	if err != nil {
 		return nil, errors.Wrap(err, "gateway: error calling RestoreRecycleItem")
