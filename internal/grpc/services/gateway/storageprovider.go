// Copyright 2018-2021 CERN
//
// Licensed under the Apache License, Version 2.0 (the "License");
// you may not use this file except in compliance with the License.
// You may obtain a copy of the License at
//
//     http://www.apache.org/licenses/LICENSE-2.0
//
// Unless required by applicable law or agreed to in writing, software
// distributed under the License is distributed on an "AS IS" BASIS,
// WITHOUT WARRANTIES OR CONDITIONS OF ANY KIND, either express or implied.
// See the License for the specific language governing permissions and
// limitations under the License.
//
// In applying this license, CERN does not waive the privileges and immunities
// granted to it by virtue of its status as an Intergovernmental Organization
// or submit itself to any jurisdiction.

package gateway

import (
	"context"
	"net/url"
	"path"
	"path/filepath"
	"strings"
	"sync"
	"time"

	gateway "github.com/cs3org/go-cs3apis/cs3/gateway/v1beta1"
	rpc "github.com/cs3org/go-cs3apis/cs3/rpc/v1beta1"
	provider "github.com/cs3org/go-cs3apis/cs3/storage/provider/v1beta1"
	registry "github.com/cs3org/go-cs3apis/cs3/storage/registry/v1beta1"
<<<<<<< HEAD
=======
	types "github.com/cs3org/go-cs3apis/cs3/types/v1beta1"
	ctxpkg "github.com/cs3org/reva/pkg/ctx"
	rtrace "github.com/cs3org/reva/pkg/trace"
	"github.com/cs3org/reva/pkg/useragent"
	ua "github.com/mileusna/useragent"
>>>>>>> a82f3d03

	"github.com/cs3org/reva/pkg/appctx"
	ctxpkg "github.com/cs3org/reva/pkg/ctx"
	"github.com/cs3org/reva/pkg/errtypes"
	"github.com/cs3org/reva/pkg/rgrpc/status"
	"github.com/cs3org/reva/pkg/rgrpc/todo/pool"
	"github.com/cs3org/reva/pkg/rhttp/router"
	"github.com/cs3org/reva/pkg/utils"
	"github.com/golang-jwt/jwt"
	"github.com/pkg/errors"

	"google.golang.org/grpc/codes"
	gstatus "google.golang.org/grpc/status"
)

// transferClaims are custom claims for a JWT token to be used between the metadata and data gateways.
type transferClaims struct {
	jwt.StandardClaims
	Target string `json:"target"`
}

func (s *svc) sign(_ context.Context, target string) (string, error) {
	// Tus sends a separate request to the datagateway service for every chunk.
	// For large files, this can take a long time, so we extend the expiration
	ttl := time.Duration(s.c.TransferExpires) * time.Second
	claims := transferClaims{
		StandardClaims: jwt.StandardClaims{
			ExpiresAt: time.Now().Add(ttl).Unix(),
			Audience:  "reva",
			IssuedAt:  time.Now().Unix(),
		},
		Target: target,
	}

	t := jwt.NewWithClaims(jwt.GetSigningMethod("HS256"), claims)

	tkn, err := t.SignedString([]byte(s.c.TransferSharedSecret))
	if err != nil {
		return "", errors.Wrapf(err, "error signing token with claims %+v", claims)
	}

	return tkn, nil
}

func (s *svc) CreateHome(ctx context.Context, req *provider.CreateHomeRequest) (*provider.CreateHomeResponse, error) {
	log := appctx.GetLogger(ctx)

	// ask registry for home provider
	storageRegistryClient, err := pool.GetStorageRegistryClient(s.c.StorageRegistryEndpoint)
	if err != nil {
		return nil, errors.Wrap(err, "gateway: error getting storage registry client")
	}
	gHRes, err := storageRegistryClient.GetHome(ctx, &registry.GetHomeRequest{})
	if err != nil {
		log.Err(err).Msg("gateway: error getting home from storage registry")
		return &provider.CreateHomeResponse{
			Status: status.NewInternal(ctx, err, "error calling CreateHome"),
		}, nil
	}
	if gHRes.Status.Code != rpc.Code_CODE_OK {
		return &provider.CreateHomeResponse{
			Status: gHRes.Status,
		}, nil
	}

	storageProviderClient, err := s.getStorageProviderClient(ctx, gHRes.Provider)
	if err != nil {
		log.Err(err).Msg("gateway: error getting storage provider cllient")
		return &provider.CreateHomeResponse{
			Status: status.NewInternal(ctx, err, "error calling CreateHome"),
		}, nil
	}

	u := ctxpkg.ContextMustGetUser(ctx)
	res, err := storageProviderClient.CreateStorageSpace(ctx, &provider.CreateStorageSpaceRequest{
		Type: "personal",
		// TODO sendt Id = u.Id.Opaqueid
		Owner: u,
		Name:  u.DisplayName,
	})
	if err != nil {
		log.Err(err).Msg("gateway: error creating personal storage space")
		return &provider.CreateHomeResponse{
			Status: status.NewInternal(ctx, err, "error calling CreateHome"),
		}, nil
	}
	if res.Status.Code != rpc.Code_CODE_OK && res.Status.Code != rpc.Code_CODE_ALREADY_EXISTS {
		return &provider.CreateHomeResponse{
			Status: res.Status,
		}, nil
	}

	/* TODO faill back to old CreateHome

	res, err := storageProviderClient.CreateHome(ctx, req)
	if err != nil {
		log.Err(err).Msg("gateway: error creating home on storage provider")
		return &provider.CreateHomeResponse{
			Status: status.NewInternal(ctx, err, "error calling CreateHome"),
		}, nil
	}
	*/
	return &provider.CreateHomeResponse{
		Status: res.Status,
	}, nil
}

func (s *svc) CreateStorageSpace(ctx context.Context, req *provider.CreateStorageSpaceRequest) (*provider.CreateStorageSpaceResponse, error) {
	log := appctx.GetLogger(ctx)
	// TODO: needs to be fixed
	c, _, err := s.findByPath(ctx, "/users")
	if err != nil {
		return &provider.CreateStorageSpaceResponse{
			Status: status.NewStatusFromErrType(ctx, "error finding path", err),
		}, nil
	}

	res, err := c.CreateStorageSpace(ctx, req)
	if err != nil {
		log.Err(err).Msg("gateway: error creating storage space on storage provider")
		return &provider.CreateStorageSpaceResponse{
			Status: status.NewInternal(ctx, err, "error calling CreateStorageSpace"),
		}, nil
	}
	return res, nil
}

func (s *svc) ListStorageSpaces(ctx context.Context, req *provider.ListStorageSpacesRequest) (*provider.ListStorageSpacesResponse, error) {
	log := appctx.GetLogger(ctx)
	var spaceID *provider.StorageSpaceId
	for _, f := range req.Filters {
		if f.Type == provider.ListStorageSpacesRequest_Filter_TYPE_ID {
			spaceID = f.GetId()
		}
	}

	// send
	var (
		providers []*registry.ProviderInfo
		err       error
	)
	c, err := pool.GetStorageRegistryClient(s.c.StorageRegistryEndpoint)
	if err != nil {
		return nil, errors.Wrap(err, "gateway: error getting storage registry client")
	}

	if spaceID != nil {
		// only a spaceid given, assume root node of a real space
		if len(strings.SplitN(spaceID.OpaqueId, "!", 2)) == 1 {
			// this also updates the spaceid in the request
			spaceID.OpaqueId = spaceID.OpaqueId + "!" + spaceID.OpaqueId
		}
		// query that specific storage provider
		storageid, opaqeid, err := utils.SplitStorageSpaceID(spaceID.OpaqueId)
		if err != nil {
			return &provider.ListStorageSpacesResponse{
				Status: status.NewInvalidArg(ctx, "space id must be separated by !"),
			}, nil
		}

		// TODO This actually returns spaces when using the space registry
		res, err := c.GetStorageProviders(ctx, &registry.GetStorageProvidersRequest{
			Ref: &provider.Reference{ResourceId: &provider.ResourceId{
				StorageId: storageid,
				OpaqueId:  opaqeid,
			},
				Path: "./"}, // use a relative reference
		})
		if err != nil {
			return &provider.ListStorageSpacesResponse{
				Status: status.NewStatusFromErrType(ctx, "ListStorageSpaces filters: req "+req.String(), err),
			}, nil
		}
		if res.Status.Code != rpc.Code_CODE_OK {
			return &provider.ListStorageSpacesResponse{
				Status: res.Status,
			}, nil
		}
		providers = res.Providers
	} else {
		// get list of all storage providers
		// TODO This actually returns spaces when using the space registry
		res, err := c.ListStorageProviders(ctx, &registry.ListStorageProvidersRequest{})

		if err != nil {
			return &provider.ListStorageSpacesResponse{
				Status: status.NewStatusFromErrType(ctx, "error listing providers", err),
			}, nil
		}
		if res.Status.Code != rpc.Code_CODE_OK {
			return &provider.ListStorageSpacesResponse{
				Status: res.Status,
			}, nil
		}

		providers = res.Providers
	}

	spacesFromProviders := make([][]*provider.StorageSpace, len(providers))
	errors := make([]error, len(providers))

	var wg sync.WaitGroup
	for i, p := range providers {
		wg.Add(1)
		go s.listStorageSpacesOnProvider(ctx, req, &spacesFromProviders[i], p, &errors[i], &wg)
	}
	wg.Wait()

	uniqueSpaces := map[string]*provider.StorageSpace{}
	for i := range providers {
		if errors[i] != nil {
			if len(providers) > 1 {
				log.Debug().Err(errors[i]).Msg("skipping provider")
				continue
			}
			return &provider.ListStorageSpacesResponse{
				Status: status.NewStatusFromErrType(ctx, "error listing space", errors[i]),
			}, nil
		}
		for j := range spacesFromProviders[i] {
			uniqueSpaces[spacesFromProviders[i][j].Id.OpaqueId] = spacesFromProviders[i][j]
		}
	}
	spaces := make([]*provider.StorageSpace, 0, len(uniqueSpaces))
	for spaceID := range uniqueSpaces {
		spaces = append(spaces, uniqueSpaces[spaceID])
	}
	if len(spaces) == 0 {
		return &provider.ListStorageSpacesResponse{
			Status: status.NewNotFound(ctx, "space not found"),
		}, nil
	}

	return &provider.ListStorageSpacesResponse{
		Status:        status.NewOK(ctx),
		StorageSpaces: spaces,
	}, nil
}

func (s *svc) listStorageSpacesOnProvider(ctx context.Context, req *provider.ListStorageSpacesRequest, res *[]*provider.StorageSpace, p *registry.ProviderInfo, e *error, wg *sync.WaitGroup) {
	defer wg.Done()
	c, err := s.getStorageProviderClient(ctx, p)
	if err != nil {
		*e = errors.Wrap(err, "error connecting to storage provider="+p.Address)
		return
	}

	r, err := c.ListStorageSpaces(ctx, req)
	if err != nil {
		*e = errors.Wrap(err, "gateway: error calling ListStorageSpaces")
		return
	}

	*res = r.StorageSpaces
}

func (s *svc) UpdateStorageSpace(ctx context.Context, req *provider.UpdateStorageSpaceRequest) (*provider.UpdateStorageSpaceResponse, error) {
	log := appctx.GetLogger(ctx)
	// TODO: needs to be fixed
	c, _, err := s.find(ctx, &provider.Reference{ResourceId: req.StorageSpace.Root})
	if err != nil {
		return &provider.UpdateStorageSpaceResponse{
			Status: status.NewStatusFromErrType(ctx, "error finding ID", err),
		}, nil
	}

	res, err := c.UpdateStorageSpace(ctx, req)
	if err != nil {
		log.Err(err).Msg("gateway: error creating update space on storage provider")
		return &provider.UpdateStorageSpaceResponse{
			Status: status.NewInternal(ctx, err, "error calling UpdateStorageSpace"),
		}, nil
	}
	return res, nil
}

func (s *svc) DeleteStorageSpace(ctx context.Context, req *provider.DeleteStorageSpaceRequest) (*provider.DeleteStorageSpaceResponse, error) {
	log := appctx.GetLogger(ctx)
	// TODO: needs to be fixed
	storageid, opaqeid, err := utils.SplitStorageSpaceID(req.Id.OpaqueId)
	if err != nil {
		return &provider.DeleteStorageSpaceResponse{
			Status: status.NewInvalidArg(ctx, "space id must be separated by !"),
		}, nil
	}
	c, _, err := s.find(ctx, &provider.Reference{ResourceId: &provider.ResourceId{
		StorageId: storageid,
		OpaqueId:  opaqeid,
	}})
	if err != nil {
		return &provider.DeleteStorageSpaceResponse{
			Status: status.NewStatusFromErrType(ctx, "error finding path", err),
		}, nil
	}

	res, err := c.DeleteStorageSpace(ctx, req)
	if err != nil {
		log.Err(err).Msg("gateway: error deleting storage space on storage provider")
		return &provider.DeleteStorageSpaceResponse{
			Status: status.NewInternal(ctx, err, "error calling DeleteStorageSpace"),
		}, nil
	}
	return res, nil
}

func (s *svc) GetHome(ctx context.Context, _ *provider.GetHomeRequest) (*provider.GetHomeResponse, error) {
	return &provider.GetHomeResponse{
		Path:   s.getHome(ctx),
		Status: status.NewOK(ctx),
	}, nil
}

func (s *svc) getHome(ctx context.Context) string {
	// TODO use user layout
	u := ctxpkg.ContextMustGetUser(ctx)
	return filepath.Join("/users", u.Id.OpaqueId)
}

func (s *svc) InitiateFileDownload(ctx context.Context, req *provider.InitiateFileDownloadRequest) (*gateway.InitiateFileDownloadResponse, error) {
	// TODO(ishank011): enable downloading references spread across storage providers, eg. /eos
	var c provider.ProviderAPIClient
	var err error
	c, req.Ref, err = s.findAndUnwrap(ctx, req.Ref)
	if err != nil {
		return &gateway.InitiateFileDownloadResponse{
			Status: status.NewStatusFromErrType(ctx, "error initiating download ref="+req.Ref.String(), err),
		}, nil
	}

	storageRes, err := c.InitiateFileDownload(ctx, req)
	if err != nil {
		if gstatus.Code(err) == codes.PermissionDenied {
			return &gateway.InitiateFileDownloadResponse{Status: &rpc.Status{Code: rpc.Code_CODE_PERMISSION_DENIED}}, nil
		}
		return nil, errors.Wrap(err, "gateway: error calling InitiateFileDownload")
	}

	protocols := make([]*gateway.FileDownloadProtocol, len(storageRes.Protocols))
	for p := range storageRes.Protocols {
		protocols[p] = &gateway.FileDownloadProtocol{
			Opaque:           storageRes.Protocols[p].Opaque,
			Protocol:         storageRes.Protocols[p].Protocol,
			DownloadEndpoint: storageRes.Protocols[p].DownloadEndpoint,
		}

		if !storageRes.Protocols[p].Expose {
			// sign the download location and pass it to the data gateway
			u, err := url.Parse(protocols[p].DownloadEndpoint)
			if err != nil {
				return &gateway.InitiateFileDownloadResponse{
					Status: status.NewInternal(ctx, err, "wrong format for download endpoint"),
				}, nil
			}

			// TODO(labkode): calculate signature of the whole request? we only sign the URI now. Maybe worth https://tools.ietf.org/html/draft-cavage-http-signatures-11
			target := u.String()
			token, err := s.sign(ctx, target)
			if err != nil {
				return &gateway.InitiateFileDownloadResponse{
					Status: status.NewInternal(ctx, err, "error creating signature for download"),
				}, nil
			}

			protocols[p].DownloadEndpoint = s.c.DataGatewayEndpoint
			protocols[p].Token = token
		}
	}

	return &gateway.InitiateFileDownloadResponse{
		Opaque:    storageRes.Opaque,
		Status:    storageRes.Status,
		Protocols: protocols,
	}, nil
}

func (s *svc) InitiateFileUpload(ctx context.Context, req *provider.InitiateFileUploadRequest) (*gateway.InitiateFileUploadResponse, error) {
	var c provider.ProviderAPIClient
	var err error
	c, req.Ref, err = s.findAndUnwrap(ctx, req.Ref)
	if err != nil {
		return &gateway.InitiateFileUploadResponse{
			Status: status.NewStatusFromErrType(ctx, "initiateFileUpload ref="+req.Ref.String(), err),
		}, nil
	}

	storageRes, err := c.InitiateFileUpload(ctx, req)
	if err != nil {
		if gstatus.Code(err) == codes.PermissionDenied {
			return &gateway.InitiateFileUploadResponse{Status: &rpc.Status{Code: rpc.Code_CODE_PERMISSION_DENIED}}, nil
		}
		return nil, errors.Wrap(err, "gateway: error calling InitiateFileUpload")
	}

	if storageRes.Status.Code != rpc.Code_CODE_OK {
		return &gateway.InitiateFileUploadResponse{
			Status: storageRes.Status,
		}, nil
	}

	protocols := make([]*gateway.FileUploadProtocol, len(storageRes.Protocols))
	for p := range storageRes.Protocols {
		protocols[p] = &gateway.FileUploadProtocol{
			Opaque:             storageRes.Protocols[p].Opaque,
			Protocol:           storageRes.Protocols[p].Protocol,
			UploadEndpoint:     storageRes.Protocols[p].UploadEndpoint,
			AvailableChecksums: storageRes.Protocols[p].AvailableChecksums,
		}

		if !storageRes.Protocols[p].Expose {
			// sign the upload location and pass it to the data gateway
			u, err := url.Parse(protocols[p].UploadEndpoint)
			if err != nil {
				return &gateway.InitiateFileUploadResponse{
					Status: status.NewInternal(ctx, err, "wrong format for upload endpoint"),
				}, nil
			}

			// TODO(labkode): calculate signature of the whole request? we only sign the URI now. Maybe worth https://tools.ietf.org/html/draft-cavage-http-signatures-11
			target := u.String()
			token, err := s.sign(ctx, target)
			if err != nil {
				return &gateway.InitiateFileUploadResponse{
					Status: status.NewInternal(ctx, err, "error creating signature for upload"),
				}, nil
			}

			protocols[p].UploadEndpoint = s.c.DataGatewayEndpoint
			protocols[p].Token = token
		}
	}

	return &gateway.InitiateFileUploadResponse{
		Opaque:    storageRes.Opaque,
		Status:    storageRes.Status,
		Protocols: protocols,
	}, nil
}

func (s *svc) GetPath(ctx context.Context, req *provider.GetPathRequest) (*provider.GetPathResponse, error) {
	statReq := &provider.StatRequest{Ref: &provider.Reference{ResourceId: req.ResourceId}}
	statRes, err := s.Stat(ctx, statReq)
	if err != nil {
		err = errors.Wrap(err, "gateway: error stating ref:"+statReq.Ref.String())
		return nil, err
	}

	if statRes.Status.Code != rpc.Code_CODE_OK {
		return &provider.GetPathResponse{
			Status: statRes.Status,
		}, nil
	}

	return &provider.GetPathResponse{
		Status: statRes.Status,
		Path:   statRes.GetInfo().GetPath(),
	}, nil
}

func (s *svc) CreateContainer(ctx context.Context, req *provider.CreateContainerRequest) (*provider.CreateContainerResponse, error) {
	var c provider.ProviderAPIClient
	var err error
	c, req.Ref, err = s.findAndUnwrap(ctx, req.Ref)
	if err != nil {
		return &provider.CreateContainerResponse{
			Status: status.NewStatusFromErrType(ctx, "createContainer ref="+req.Ref.String(), err),
		}, nil
	}

	res, err := c.CreateContainer(ctx, req)
	if err != nil {
		return nil, errors.Wrap(err, "gateway: error calling CreateContainer")
	}

	return res, nil
}

func (s *svc) Delete(ctx context.Context, req *provider.DeleteRequest) (*provider.DeleteResponse, error) {
	// TODO(ishank011): enable deleting references spread across storage providers, eg. /eos
	var c provider.ProviderAPIClient
	var err error
	c, req.Ref, err = s.findAndUnwrap(ctx, req.Ref)
	if err != nil {
		return &provider.DeleteResponse{
			Status: status.NewStatusFromErrType(ctx, "delete ref="+req.Ref.String(), err),
		}, nil
	}

	res, err := c.Delete(ctx, req)
	if err != nil {
		return nil, errors.Wrap(err, "gateway: error calling Delete")
	}

	return res, nil
}

func (s *svc) Move(ctx context.Context, req *provider.MoveRequest) (*provider.MoveResponse, error) {
	var c provider.ProviderAPIClient
	var err error
	c, req.Source, err = s.findAndUnwrap(ctx, req.Source)
	if err != nil {
		return &provider.MoveResponse{
			Status: status.NewStatusFromErrType(ctx, "Move ref="+req.Source.String(), err),
		}, nil
	}

	_, req.Destination, err = s.findAndUnwrap(ctx, req.Destination)
	if err != nil {
		return &provider.MoveResponse{
			Status: status.NewStatusFromErrType(ctx, "Move ref="+req.Destination.String(), err),
		}, nil
	}

	// if spaces are not the same we do not implement cross storage copy yet.
	// TODO allow for spaces on the same provider
	if !utils.ResourceIDEqual(req.Source.ResourceId, req.Destination.ResourceId) {
		res := &provider.MoveResponse{
			Status: status.NewUnimplemented(ctx, nil, "gateway: cross storage copy not yet implemented"),
		}
		return res, nil
	}

	return c.Move(ctx, req)
}

func (s *svc) SetArbitraryMetadata(ctx context.Context, req *provider.SetArbitraryMetadataRequest) (*provider.SetArbitraryMetadataResponse, error) {
	// TODO(ishank011): enable for references spread across storage providers, eg. /eos
	var c provider.ProviderAPIClient
	var err error
	c, req.Ref, err = s.findAndUnwrap(ctx, req.Ref)
	if err != nil {
		return &provider.SetArbitraryMetadataResponse{
			Status: status.NewStatusFromErrType(ctx, "SetArbitraryMetadata ref="+req.Ref.String(), err),
		}, nil
	}

	res, err := c.SetArbitraryMetadata(ctx, req)
	if err != nil {
		if gstatus.Code(err) == codes.PermissionDenied {
			return &provider.SetArbitraryMetadataResponse{Status: &rpc.Status{Code: rpc.Code_CODE_PERMISSION_DENIED}}, nil
		}
		return nil, errors.Wrap(err, "gateway: error calling SetArbitraryMetadata")
	}

	return res, nil
}

func (s *svc) UnsetArbitraryMetadata(ctx context.Context, req *provider.UnsetArbitraryMetadataRequest) (*provider.UnsetArbitraryMetadataResponse, error) {
	// TODO(ishank011): enable for references spread across storage providers, eg. /eos
	var c provider.ProviderAPIClient
	var err error
	c, req.Ref, err = s.findAndUnwrap(ctx, req.Ref)
	if err != nil {
		return &provider.UnsetArbitraryMetadataResponse{
			Status: status.NewStatusFromErrType(ctx, "UnsetArbitraryMetadata ref="+req.Ref.String(), err),
		}, nil
	}

	res, err := c.UnsetArbitraryMetadata(ctx, req)
	if err != nil {
		if gstatus.Code(err) == codes.PermissionDenied {
			return &provider.UnsetArbitraryMetadataResponse{Status: &rpc.Status{Code: rpc.Code_CODE_PERMISSION_DENIED}}, nil
		}
		return nil, errors.Wrap(err, "gateway: error calling UnsetArbitraryMetadata")
	}

	return res, nil
}

// Stat returns the Resoure info for a given resource by forwarding the request to all responsible providers.
// In the simplest case there is only one provider, eg. when statting a relative or id based reference
// However the registry can return multiple providers for a reference and Stat needs to take them all into account:
// The registry returns multiple providers when
// 1. embedded providers need to be taken into account, eg: there aro two providers /foo and /bar and / is being statted
// 2. multiple providers form a virtual view, eg: there are twe providers /users/[a-k] and /users/[l-z] and /users is being statted
// In contrast to ListContainer Stat can treat these cases equally by forwarding the request to all providers and aggregating the metadata:
// - The most recent mtime determines the etag
// - The size is summed up for all providers
// TODO cache info
func (s *svc) Stat(ctx context.Context, req *provider.StatRequest) (*provider.StatResponse, error) {
	// find the providers
	providers, err := s.findProviders(ctx, req.Ref)
	if err != nil {
		// we have no provider -> not found
		return &provider.StatResponse{
			Status: status.NewStatusFromErrType(ctx, "could not find provider", err),
		}, nil
	}

	var info *provider.ResourceInfo
	for i := range providers {
		// get client for storage provider
		c, err := s.getStorageProviderClient(ctx, providers[i])
		if err != nil {
			appctx.GetLogger(ctx).Error().Err(err).Msg("gateway: could not get storage provider client, skipping")
			continue
		}

		// there are three cases:
		// 1. id based references -> send to provider as is. must return the path in the space. space root can be determined by the spaceid
		// 2. path based references -> replace mount point with space and forward relative reference
		// 3. relative reference -> forward as is

		// build relative reference
		sRef := &provider.Reference{}
		if utils.IsAbsolutePathReference(req.Ref) {
			sRef, err = unwrap(req.Ref, providers[i].ProviderPath)
			if err != nil {
				appctx.GetLogger(ctx).Error().Err(err).Msg("gateway: could not unwrap reference, skipping")
				continue
			}
			parts := strings.SplitN(providers[i].ProviderId, "!", 2)
			if len(parts) != 2 {
				appctx.GetLogger(ctx).Error().Msg("gateway: invalid provider id, expected <storageid>!<opaqueid> format, got " + providers[i].ProviderId)
				continue
			}
			sRef.ResourceId = &provider.ResourceId{StorageId: parts[0], OpaqueId: parts[1]}
			// always send relative requests to providers
			sRef.Path = utils.MakeRelativePath(sRef.Path)
		} else {
			// relative or id based
			sRef.ResourceId = &provider.ResourceId{
				StorageId: req.Ref.ResourceId.StorageId,
				OpaqueId:  req.Ref.ResourceId.OpaqueId,
			}
			// always
			sRef.Path = req.Ref.Path
		}

		var currentInfo *provider.ResourceInfo
		switch {
		case req.Ref.Path == "": // id based request
			fallthrough
		case strings.HasPrefix(req.Ref.Path, "."): // space request
			fallthrough
		case providers[i].ProviderPath == req.Ref.Path: // matches
			fallthrough
		case strings.HasPrefix(req.Ref.Path, providers[i].ProviderPath): //  requested path is below mount point
			resp, err := c.Stat(ctx, &provider.StatRequest{Opaque: req.Opaque, Ref: sRef, ArbitraryMetadataKeys: req.ArbitraryMetadataKeys})
			if err != nil {
				appctx.GetLogger(ctx).Error().Err(err).Msg("gateway: could not stat embedded mount, skipping")
				continue
			}
			if resp.Status.Code != rpc.Code_CODE_OK {
				appctx.GetLogger(ctx).Debug().Interface("status", resp.Status).Msg("gateway: stating embedded mount was not ok, skipping")
				continue
			}
			if resp.Info == nil {
				appctx.GetLogger(ctx).Error().Err(err).Msg("gateway: stat response for embedded mount carried no info, skipping")
				continue
			}
			currentInfo = resp.Info
		case strings.HasPrefix(providers[i].ProviderPath, req.Ref.Path): // requested path is above mount point
			parts := strings.SplitN(providers[i].ProviderId, "!", 2)
			if len(parts) != 2 {
				appctx.GetLogger(ctx).Error().Msg("gateway: invalid provider id, expected <storageid>!<opaqueid> format, got " + providers[i].ProviderId)
				continue
			}
			sRef := &provider.Reference{
				ResourceId: &provider.ResourceId{StorageId: parts[0], OpaqueId: parts[1]},
				Path:       ".",
			}
			statResp, err := c.Stat(ctx, &provider.StatRequest{Opaque: req.Opaque, Ref: sRef, ArbitraryMetadataKeys: req.ArbitraryMetadataKeys})
			if err != nil {
				appctx.GetLogger(ctx).Error().Err(err).Msg("gateway: could not stat parent mount, skipping")
				continue
			}
			if statResp.Status.Code != rpc.Code_CODE_OK {
				appctx.GetLogger(ctx).Debug().Interface("status", statResp.Status).Msg("gateway: stating parent mount was not ok, skipping")
				continue
			}
			if statResp.Info == nil {
				appctx.GetLogger(ctx).Error().Err(err).Msg("gateway: stat response for parent mount carried no info, skipping")
				continue
			}
<<<<<<< HEAD
=======
		}

		info.Path = lcr.Infos[i].Path
		checkedInfos = append(checkedInfos, info)
	}
	lcr.Infos = checkedInfos

	return lcr, nil
}

func (s *svc) isPathAllowed(ua *ua.UserAgent, path string) bool {
	uaLst, ok := s.c.AllowedUserAgents[path]
	if !ok {
		// if no user agent is defined for a path, all user agents are allowed
		return true
	}
	return useragent.IsUserAgentAllowed(ua, uaLst)
}

func (s *svc) filterProvidersByUserAgent(ctx context.Context, providers []*registry.ProviderInfo) []*registry.ProviderInfo {
	ua, ok := ctxpkg.ContextGetUserAgent(ctx)
	if !ok {
		return providers
	}

	filters := []*registry.ProviderInfo{}
	for _, p := range providers {
		if s.isPathAllowed(ua, p.ProviderPath) {
			filters = append(filters, p)
		}
	}
	return filters
}

func (s *svc) listContainer(ctx context.Context, req *provider.ListContainerRequest) (*provider.ListContainerResponse, error) {
	providers, err := s.findProviders(ctx, req.Ref)
	if err != nil {
		return &provider.ListContainerResponse{
			Status: status.NewStatusFromErrType(ctx, "listContainer ref: "+req.Ref.String(), err),
		}, nil
	}
	providers = getUniqueProviders(providers)

	resPath := req.Ref.GetPath()

	if len(providers) == 1 && (utils.IsRelativeReference(req.Ref) || resPath == "" || strings.HasPrefix(resPath, providers[0].ProviderPath)) {
		c, err := s.getStorageProviderClient(ctx, providers[0])
		if err != nil {
			return &provider.ListContainerResponse{
				Status: status.NewInternal(ctx, err, "error connecting to storage provider="+providers[0].Address),
			}, nil
		}
		rsp, err := c.ListContainer(ctx, req)
		if err != nil || rsp.Status.Code != rpc.Code_CODE_OK {
			return rsp, err
		}
		return rsp, nil
	}

	return s.listContainerAcrossProviders(ctx, req, providers)
}
>>>>>>> a82f3d03

			// mountpoint is deeper than the statted path -> make child a folder
			statResp.Info.Type = provider.ResourceType_RESOURCE_TYPE_CONTAINER
			statResp.Info.MimeType = "httpd/unix-directory"

<<<<<<< HEAD
			// -> update metadata for /foo/bar -> set path to './bar'?
			statResp.Info.Path = strings.TrimPrefix(providers[i].ProviderPath, req.Ref.Path)
			statResp.Info.Path, _ = router.ShiftPath(statResp.Info.Path)
			statResp.Info.Path = utils.MakeRelativePath(statResp.Info.Path)
			// TODO invent resourceid?
=======
	for _, p := range s.filterProvidersByUserAgent(ctx, providers) {
		c, err := s.getStorageProviderClient(ctx, p)
		if err != nil {
			log.Err(err).Msg("error connecting to storage provider=" + p.Address)
			continue
		}
		resp, err := c.ListContainer(ctx, req)
		if err != nil {
			log.Err(err).Msgf("gateway: error calling Stat %s: %+v", req.Ref.String(), p)
			continue
		}
		if resp.Status.Code != rpc.Code_CODE_OK {
			log.Err(status.NewErrorFromCode(rpc.Code_CODE_OK, "gateway"))
			continue
		}
>>>>>>> a82f3d03

			if utils.IsAbsoluteReference(req.Ref) {
				statResp.Info.Path = path.Join(req.Ref.Path, statResp.Info.Path)
			}
			currentInfo = statResp.Info
		default:
			log := appctx.GetLogger(ctx)
			log.Err(err).Msg("gateway: unhandled Stat case")
		}

		if info == nil {
			switch {
			case utils.IsAbsolutePathReference(req.Ref):
				currentInfo.Path = req.Ref.Path
			case utils.IsAbsoluteReference(req.Ref):
				// an id based references needs to adjust the path in the response with the provider path
				// TODO but the provider path is empty for
				wrap(currentInfo, providers[i])
			}
			info = currentInfo
		} else {
			// aggregate metadata
			if info.Type == provider.ResourceType_RESOURCE_TYPE_CONTAINER {
				info.Size += currentInfo.Size
			}
			if info.Mtime == nil || (currentInfo.Mtime != nil && utils.TSToUnixNano(currentInfo.Mtime) > utils.TSToUnixNano(info.Mtime)) {
				info.Mtime = currentInfo.Mtime
				info.Etag = currentInfo.Etag
				//info.Checksum = resp.Info.Checksum
			}
			if info.Etag == "" && info.Etag != currentInfo.Etag {
				info.Etag = currentInfo.Etag
			}
			//info.Type = provider.ResourceType_RESOURCE_TYPE_CONTAINER
			//info.MimeType = "httpd/unix-directory"
		}
	}

	if info == nil {
		return &provider.StatResponse{Status: &rpc.Status{Code: rpc.Code_CODE_NOT_FOUND}}, nil
	}
	return &provider.StatResponse{Status: &rpc.Status{Code: rpc.Code_CODE_OK}, Info: info}, nil
}

func (s *svc) ListContainerStream(_ *provider.ListContainerStreamRequest, _ gateway.GatewayAPI_ListContainerStreamServer) error {
	return errtypes.NotSupported("Unimplemented")
}

// ListContainer lists the Resoure infos for a given resource by forwarding the request to all responsible providers.
// In the simplest case there is only one provider, eg. when listing a relative or id based reference
// However the registry can return multiple providers for a reference and ListContainer needs to take them all into account:
// The registry returns multiple providers when
// 1. embedded providers need to be taken into account, eg: there aro two providers /foo and /bar and / is being listed
//    /foo and /bar need to be added to the listing of /
// 2. multiple providers form a virtual view, eg: there are twe providers /users/[a-k] and /users/[l-z] and /users is being listed
// In contrast to Stat ListContainer has to forward the request to all providers, collect the results and aggregate the metadata:
// - The most recent mtime determines the etag of the listed collection
// - The size of the root ... is summed up for all providers
// TODO cache info
func (s *svc) ListContainer(ctx context.Context, req *provider.ListContainerRequest) (*provider.ListContainerResponse, error) {
	// find the providers
	providers, err := s.findProviders(ctx, req.Ref)
	if err != nil {
		// we have no provider -> not found
		return &provider.ListContainerResponse{
			Status: status.NewStatusFromErrType(ctx, "could not find provider", err),
		}, nil
	}
	// list /foo, mount points at /foo/bar, /foo/bif, /foo/bar/bam
	// 1. which provider needs to be listed
	// 2. which providers need to be statted
	// result:
	// + /foo/bif -> stat  /foo/bif
	// + /foo/bar -> stat  /foo/bar && /foo/bar/bif (and take the youngest metadata)

	// list /foo, mount points at /foo, /foo/bif, /foo/bar/bam
	// 1. which provider needs to be listed -> /foo listen
	// 2. which providers need to be statted
	// result:
	// + /foo/fil.txt   -> list /foo
	// + /foo/blarg.md  -> list /foo
	// + /foo/bif       -> stat  /foo/bif
	// + /foo/bar       -> stat  /foo/bar/bam (and construct metadata for /foo/bar)

	infos := map[string]*provider.ResourceInfo{}
	for i := range providers {

		// get client for storage provider
		c, err := s.getStorageProviderClient(ctx, providers[i])
		if err != nil {
			appctx.GetLogger(ctx).Error().Err(err).Msg("gateway: could not get storage provider client, skipping")
			continue
		}

		// build relative reference
		lcRef := req.Ref
		if utils.IsAbsolutePathReference(req.Ref) {
			lcRef, err = unwrap(req.Ref, providers[i].ProviderPath)
			if err != nil {
				appctx.GetLogger(ctx).Error().Err(err).Msg("gateway: could not unwrap reference, skipping")
				continue
			}
			parts := strings.SplitN(providers[i].ProviderId, "!", 2)
			if len(parts) != 2 {
				appctx.GetLogger(ctx).Error().Msg("gateway: invalid provider id, expected <storageid>!<opaqueid> format, got " + providers[i].ProviderId)
				continue
			}
			lcRef.ResourceId = &provider.ResourceId{StorageId: parts[0], OpaqueId: parts[1]}
			lcRef.Path = utils.MakeRelativePath(lcRef.Path)
		}

		// ref Path: ., Id: a-b-c-d, provider path: /personal/a-b-c-d, provider id: a-b-c-d ->
		// ref Path: ., Id: a-b-c-d, provider path: /home, provider id: a-b-c-d ->
		// ref path: /foo/mop, provider path: /foo -> list(spaceid, ./mop)
		// ref path: /foo, provider path: /foo
		// if the requested path matches or is below a mount point we can list on that provider
		//           requested path   provider path
		// above   = /foo           <=> /foo/bar        -> stat(spaceid, .)    -> add metadata for /foo/bar
		// above   = /foo           <=> /foo/bar/bif    -> stat(spaceid, .)    -> add metadata for /foo/bar
		// matches = /foo/bar       <=> /foo/bar        -> list(spaceid, .)
		// below   = /foo/bar/bif   <=> /foo/bar        -> list(spaceid, ./bif)
		switch {
		case req.Ref.Path == "": // id based request
			fallthrough
		case strings.HasPrefix(req.Ref.Path, "."): // space request
			fallthrough
		case providers[i].ProviderPath == req.Ref.Path: // matches
			fallthrough
		case strings.HasPrefix(req.Ref.Path, providers[i].ProviderPath): //  requested path is below mount point
			rsp, err := c.ListContainer(ctx, &provider.ListContainerRequest{
				Opaque:                req.Opaque,
				Ref:                   lcRef,
				ArbitraryMetadataKeys: req.ArbitraryMetadataKeys,
			})
			if err != nil || rsp.Status.Code != rpc.Code_CODE_OK {
				appctx.GetLogger(ctx).Error().Err(err).Msg("gateway: could not list provider, skipping")
				continue
			}

			if utils.IsAbsoluteReference(req.Ref) {
				for j := range rsp.Infos {
					rsp.Infos[j].Path = path.Join(lcRef.Path, rsp.Infos[j].Path)
					wrap(rsp.Infos[j], providers[i])
				}
			}
			for i := range rsp.Infos {
				if info, ok := infos[rsp.Infos[i].Path]; ok {
					if info.Mtime != nil && rsp.Infos[i].Mtime != nil && utils.TSToUnixNano(rsp.Infos[i].Mtime) > utils.TSToUnixNano(info.Mtime) {
						continue
					}
				}
				// replace with younger info
				infos[rsp.Infos[i].Path] = rsp.Infos[i]
			}
		case strings.HasPrefix(providers[i].ProviderPath, req.Ref.Path): // requested path is above mount point
			//  requested path     provider path
			//  /foo           <=> /foo/bar          -> stat(spaceid, .)    -> add metadata for /foo/bar
			//  /foo           <=> /foo/bar/bif      -> stat(spaceid, .)    -> add metadata for /foo/bar, overwrite type with dir
			parts := strings.SplitN(providers[i].ProviderId, "!", 2)
			if len(parts) != 2 {
				appctx.GetLogger(ctx).Error().Msg("gateway: invalid provider id, expected <storageid>!<opaqueid> format, got " + providers[i].ProviderId)
				continue
			}
			sRef := &provider.Reference{
				ResourceId: &provider.ResourceId{StorageId: parts[0], OpaqueId: parts[1]},
				Path:       ".",
			}
			statResp, err := c.Stat(ctx, &provider.StatRequest{Opaque: req.Opaque, Ref: sRef, ArbitraryMetadataKeys: req.ArbitraryMetadataKeys})
			if err != nil {
				appctx.GetLogger(ctx).Error().Err(err).Msg("gateway: could not stat parent mount for list, skipping")
				continue
			}
			if statResp.Status.Code != rpc.Code_CODE_OK {
				appctx.GetLogger(ctx).Debug().Interface("status", statResp.Status).Msg("gateway: stating parent mount for list was not ok, skipping")
				continue
			}
			if statResp.Info == nil {
				appctx.GetLogger(ctx).Error().Err(err).Msg("gateway: stat response for list carried no info, skipping")
				continue
			}

			// is the mount point a direct child of the requested resurce? only works for absolute paths ... hmmm
			if filepath.Dir(providers[i].ProviderPath) != req.Ref.Path {
				// mountpoint is deeper than one level, make child a folder
				statResp.Info.Type = provider.ResourceType_RESOURCE_TYPE_CONTAINER
				statResp.Info.MimeType = "httpd/unix-directory"
			}

			// -> update metadata for /foo/bar -> set path to './bar'?
			statResp.Info.Path = strings.TrimPrefix(providers[i].ProviderPath, req.Ref.Path)
			statResp.Info.Path, _ = router.ShiftPath(statResp.Info.Path)
			statResp.Info.Path = utils.MakeRelativePath(statResp.Info.Path)
			// TODO invent resourceid? or unset resourceid? derive from path?

			if utils.IsAbsoluteReference(req.Ref) {
				statResp.Info.Path = path.Join(req.Ref.Path, statResp.Info.Path)
			}

			if info, ok := infos[statResp.Info.Path]; !ok {
				// replace with younger info
				infos[statResp.Info.Path] = statResp.Info
			} else {
				if info.Mtime == nil || (statResp.Info.Mtime != nil && utils.TSToUnixNano(statResp.Info.Mtime) > utils.TSToUnixNano(info.Mtime)) {
					// replace with younger info
					infos[statResp.Info.Path] = statResp.Info
				}
			}
		default:
			log := appctx.GetLogger(ctx)
			log.Err(err).Msg("gateway: unhandled ListContainer case")
		}

	}

	returnInfos := make([]*provider.ResourceInfo, 0, len(infos))
	for path := range infos {
		returnInfos = append(returnInfos, infos[path])
	}
	return &provider.ListContainerResponse{
		Status: &rpc.Status{Code: rpc.Code_CODE_OK},
		Infos:  returnInfos,
	}, nil
}

func (s *svc) CreateSymlink(ctx context.Context, req *provider.CreateSymlinkRequest) (*provider.CreateSymlinkResponse, error) {
	return &provider.CreateSymlinkResponse{
		Status: status.NewUnimplemented(ctx, errtypes.NotSupported("CreateSymlink not implemented"), "CreateSymlink not implemented"),
	}, nil
}

func (s *svc) ListFileVersions(ctx context.Context, req *provider.ListFileVersionsRequest) (*provider.ListFileVersionsResponse, error) {
	var c provider.ProviderAPIClient
	var err error
	c, req.Ref, err = s.findAndUnwrap(ctx, req.Ref)
	if err != nil {
		return &provider.ListFileVersionsResponse{
			Status: status.NewStatusFromErrType(ctx, "ListFileVersions ref="+req.Ref.String(), err),
		}, nil
	}

	res, err := c.ListFileVersions(ctx, req)
	if err != nil {
		return nil, errors.Wrap(err, "gateway: error calling ListFileVersions")
	}

	return res, nil
}

func (s *svc) RestoreFileVersion(ctx context.Context, req *provider.RestoreFileVersionRequest) (*provider.RestoreFileVersionResponse, error) {
	var c provider.ProviderAPIClient
	var err error
	c, req.Ref, err = s.findAndUnwrap(ctx, req.Ref)
	if err != nil {
		return &provider.RestoreFileVersionResponse{
			Status: status.NewStatusFromErrType(ctx, "RestoreFileVersion ref="+req.Ref.String(), err),
		}, nil
	}

	res, err := c.RestoreFileVersion(ctx, req)
	if err != nil {
		return nil, errors.Wrap(err, "gateway: error calling RestoreFileVersion")
	}

	return res, nil
}

func (s *svc) ListRecycleStream(_ *provider.ListRecycleStreamRequest, _ gateway.GatewayAPI_ListRecycleStreamServer) error {
	return errtypes.NotSupported("ListRecycleStream unimplemented")
}

// TODO use the ListRecycleRequest.Ref to only list the trash of a specific storage
func (s *svc) ListRecycle(ctx context.Context, req *provider.ListRecycleRequest) (*provider.ListRecycleResponse, error) {
	c, relativeReference, err := s.findAndUnwrap(ctx, req.Ref)
	if err != nil {
		return &provider.ListRecycleResponse{
			Status: status.NewStatusFromErrType(ctx, "ListFileVersions ref="+req.Ref.String(), err),
		}, nil
	}

	res, err := c.ListRecycle(ctx, &provider.ListRecycleRequest{
		Opaque: req.Opaque,
		FromTs: req.FromTs,
		ToTs:   req.ToTs,
		Ref:    relativeReference,
	})
	if err != nil {
		return nil, errors.Wrap(err, "gateway: error calling ListRecycleRequest")
	}

	return res, nil
}

func (s *svc) RestoreRecycleItem(ctx context.Context, req *provider.RestoreRecycleItemRequest) (*provider.RestoreRecycleItemResponse, error) {
	sourceProviderInfo, err := s.findProviders(ctx, req.Ref)
	if err != nil {
		return &provider.RestoreRecycleItemResponse{
			Status: status.NewStatusFromErrType(ctx, "RestoreRecycleItem ref="+req.Ref.String(), err),
		}, nil
	}
	destinationProviderInfo, err := s.findProviders(ctx, req.RestoreRef)
	if err != nil {
		return &provider.RestoreRecycleItemResponse{
			Status: status.NewStatusFromErrType(ctx, "RestoreRecycleItem ref="+req.Ref.String(), err),
		}, nil
	}
	if sourceProviderInfo[0].ProviderId != destinationProviderInfo[0].ProviderId ||
		sourceProviderInfo[0].ProviderPath != destinationProviderInfo[0].ProviderPath {
		return &provider.RestoreRecycleItemResponse{
			Status: status.NewPermissionDenied(ctx, err, "gateway: cross-storage restores are forbidden"),
		}, nil
	}

	c, p, err := s.find(ctx, req.Ref)
	if err != nil {
		return &provider.RestoreRecycleItemResponse{
			Status: status.NewStatusFromErrType(ctx, "RestoreRecycleItem ref="+req.Ref.String(), err),
		}, nil
	}
	if req.Ref, err = unwrap(req.Ref, p.ProviderPath); err != nil {
		return nil, err
	}
	res, err := c.RestoreRecycleItem(ctx, req)
	if err != nil {
		return nil, errors.Wrap(err, "gateway: error calling RestoreRecycleItem")
	}

	return res, nil
}

func (s *svc) PurgeRecycle(ctx context.Context, req *provider.PurgeRecycleRequest) (*provider.PurgeRecycleResponse, error) {
	c, relativeReference, err := s.findAndUnwrap(ctx, req.Ref)
	if err != nil {
		return &provider.PurgeRecycleResponse{
			Status: status.NewStatusFromErrType(ctx, "PurgeRecycle ref="+req.Ref.String(), err),
		}, nil
	}

	res, err := c.PurgeRecycle(ctx, &provider.PurgeRecycleRequest{
		Opaque: req.GetOpaque(),
		Ref:    relativeReference,
	})
	if err != nil {
		return nil, errors.Wrap(err, "gateway: error calling PurgeRecycle")
	}
	return res, nil
}

func (s *svc) GetQuota(ctx context.Context, req *gateway.GetQuotaRequest) (*provider.GetQuotaResponse, error) {
	c, relativeReference, err := s.findAndUnwrap(ctx, req.Ref)
	if err != nil {
		return &provider.GetQuotaResponse{
			Status: status.NewStatusFromErrType(ctx, "GetQuota ref="+req.Ref.String(), err),
		}, nil
	}

	res, err := c.GetQuota(ctx, &provider.GetQuotaRequest{
		Opaque: req.GetOpaque(),
		Ref:    relativeReference,
	})
	if err != nil {
		return nil, errors.Wrap(err, "gateway: error calling GetQuota")
	}
	return res, nil
}

func (s *svc) findByPath(ctx context.Context, path string) (provider.ProviderAPIClient, *registry.ProviderInfo, error) {
	ref := &provider.Reference{Path: path}
	return s.find(ctx, ref)
}

func (s *svc) find(ctx context.Context, ref *provider.Reference) (provider.ProviderAPIClient, *registry.ProviderInfo, error) {
	p, err := s.findProviders(ctx, ref)
	if err != nil {
		return nil, nil, err
	}

	client, err := s.getStorageProviderClient(ctx, p[0])
	return client, p[0], err
}

func (s *svc) findAndUnwrap(ctx context.Context, ref *provider.Reference) (provider.ProviderAPIClient, *provider.Reference, error) {
	c, p, err := s.find(ctx, ref)
	if err != nil {
		return nil, nil, err
	}

	relativeReference := ref
	if utils.IsAbsolutePathReference(ref) {
		if relativeReference, err = unwrap(ref, p.ProviderPath); err != nil {
			return nil, nil, err
		}
		relativeReference.Path = utils.MakeRelativePath(relativeReference.Path)
		parts := strings.SplitN(p.ProviderId, "!", 2)
		if len(parts) != 2 {
			return nil, nil, errtypes.BadRequest("gateway: invalid provider id, expected <storageid>!<opaqueid> format, got " + p.ProviderId)
		}
		relativeReference.ResourceId = &provider.ResourceId{StorageId: parts[0], OpaqueId: parts[1]}
	}

	return c, relativeReference, nil
}

func (s *svc) getStorageProviderClient(_ context.Context, p *registry.ProviderInfo) (provider.ProviderAPIClient, error) {
	c, err := pool.GetStorageProviderServiceClient(p.Address)
	if err != nil {
		err = errors.Wrap(err, "gateway: error getting a storage provider client")
		return nil, err
	}

	return c, nil
}

func (s *svc) findProviders(ctx context.Context, ref *provider.Reference) ([]*registry.ProviderInfo, error) {
	c, err := pool.GetStorageRegistryClient(s.c.StorageRegistryEndpoint)
	if err != nil {
		return nil, errors.Wrap(err, "gateway: error getting storage registry client")
	}

	res, err := c.GetStorageProviders(ctx, &registry.GetStorageProvidersRequest{
		Ref: ref,
	})

	if err != nil {
		return nil, errors.Wrap(err, "gateway: error calling GetStorageProvider")
	}

	if res.Status.Code != rpc.Code_CODE_OK {
		switch res.Status.Code {
		case rpc.Code_CODE_NOT_FOUND:
			return nil, errtypes.NotFound("gateway: storage provider not found for reference:" + ref.String())
		case rpc.Code_CODE_PERMISSION_DENIED:
			return nil, errtypes.PermissionDenied("gateway: " + res.Status.Message + " for " + ref.String() + " with code " + res.Status.Code.String())
		case rpc.Code_CODE_INVALID_ARGUMENT, rpc.Code_CODE_FAILED_PRECONDITION, rpc.Code_CODE_OUT_OF_RANGE:
			return nil, errtypes.BadRequest("gateway: " + res.Status.Message + " for " + ref.String() + " with code " + res.Status.Code.String())
		case rpc.Code_CODE_UNIMPLEMENTED:
			return nil, errtypes.NotSupported("gateway: " + res.Status.Message + " for " + ref.String() + " with code " + res.Status.Code.String())
		default:
			return nil, status.NewErrorFromCode(res.Status.Code, "gateway")
		}
	}

	if res.Providers == nil {
		return nil, errtypes.NotFound("gateway: provider is nil")
	}

	return res.Providers, nil
}

<<<<<<< HEAD
func unwrap(ref *provider.Reference, providerPath string) (*provider.Reference, error) {
	// all references with an id can be passed on to the driver
	// there are two cases:
	// 1. absolute id references (resource_id is set, path is empty)
	// 2. relative references (resource_id is set, path starts with a `.`)
	if ref.GetResourceId() != nil {
		return ref, nil
	}

	if !strings.HasPrefix(ref.GetPath(), "/") {
		// abort, absolute path references must start with a `/`
		return nil, errtypes.BadRequest("ref is invalid: " + ref.String())
	}

	p := strings.TrimPrefix(ref.Path, providerPath)
	if p == "" {
		p = "/"
	}
	return &provider.Reference{Path: p}, nil
=======
func getUniqueProviders(providers []*registry.ProviderInfo) []*registry.ProviderInfo {
	unique := make(map[string]*registry.ProviderInfo)
	for _, p := range providers {
		unique[p.Address] = p
	}
	res := make([]*registry.ProviderInfo, 0, len(unique))
	for _, provider := range unique {
		res = append(res, provider)
	}
	return res
>>>>>>> a82f3d03
}

func wrap(ri *provider.ResourceInfo, providerInfo *registry.ProviderInfo) {
	ri.Path = path.Join(providerInfo.ProviderPath, ri.Path)
}<|MERGE_RESOLUTION|>--- conflicted
+++ resolved
@@ -31,14 +31,6 @@
 	rpc "github.com/cs3org/go-cs3apis/cs3/rpc/v1beta1"
 	provider "github.com/cs3org/go-cs3apis/cs3/storage/provider/v1beta1"
 	registry "github.com/cs3org/go-cs3apis/cs3/storage/registry/v1beta1"
-<<<<<<< HEAD
-=======
-	types "github.com/cs3org/go-cs3apis/cs3/types/v1beta1"
-	ctxpkg "github.com/cs3org/reva/pkg/ctx"
-	rtrace "github.com/cs3org/reva/pkg/trace"
-	"github.com/cs3org/reva/pkg/useragent"
-	ua "github.com/mileusna/useragent"
->>>>>>> a82f3d03
 
 	"github.com/cs3org/reva/pkg/appctx"
 	ctxpkg "github.com/cs3org/reva/pkg/ctx"
@@ -713,99 +705,16 @@
 				appctx.GetLogger(ctx).Error().Err(err).Msg("gateway: stat response for parent mount carried no info, skipping")
 				continue
 			}
-<<<<<<< HEAD
-=======
-		}
-
-		info.Path = lcr.Infos[i].Path
-		checkedInfos = append(checkedInfos, info)
-	}
-	lcr.Infos = checkedInfos
-
-	return lcr, nil
-}
-
-func (s *svc) isPathAllowed(ua *ua.UserAgent, path string) bool {
-	uaLst, ok := s.c.AllowedUserAgents[path]
-	if !ok {
-		// if no user agent is defined for a path, all user agents are allowed
-		return true
-	}
-	return useragent.IsUserAgentAllowed(ua, uaLst)
-}
-
-func (s *svc) filterProvidersByUserAgent(ctx context.Context, providers []*registry.ProviderInfo) []*registry.ProviderInfo {
-	ua, ok := ctxpkg.ContextGetUserAgent(ctx)
-	if !ok {
-		return providers
-	}
-
-	filters := []*registry.ProviderInfo{}
-	for _, p := range providers {
-		if s.isPathAllowed(ua, p.ProviderPath) {
-			filters = append(filters, p)
-		}
-	}
-	return filters
-}
-
-func (s *svc) listContainer(ctx context.Context, req *provider.ListContainerRequest) (*provider.ListContainerResponse, error) {
-	providers, err := s.findProviders(ctx, req.Ref)
-	if err != nil {
-		return &provider.ListContainerResponse{
-			Status: status.NewStatusFromErrType(ctx, "listContainer ref: "+req.Ref.String(), err),
-		}, nil
-	}
-	providers = getUniqueProviders(providers)
-
-	resPath := req.Ref.GetPath()
-
-	if len(providers) == 1 && (utils.IsRelativeReference(req.Ref) || resPath == "" || strings.HasPrefix(resPath, providers[0].ProviderPath)) {
-		c, err := s.getStorageProviderClient(ctx, providers[0])
-		if err != nil {
-			return &provider.ListContainerResponse{
-				Status: status.NewInternal(ctx, err, "error connecting to storage provider="+providers[0].Address),
-			}, nil
-		}
-		rsp, err := c.ListContainer(ctx, req)
-		if err != nil || rsp.Status.Code != rpc.Code_CODE_OK {
-			return rsp, err
-		}
-		return rsp, nil
-	}
-
-	return s.listContainerAcrossProviders(ctx, req, providers)
-}
->>>>>>> a82f3d03
 
 			// mountpoint is deeper than the statted path -> make child a folder
 			statResp.Info.Type = provider.ResourceType_RESOURCE_TYPE_CONTAINER
 			statResp.Info.MimeType = "httpd/unix-directory"
 
-<<<<<<< HEAD
 			// -> update metadata for /foo/bar -> set path to './bar'?
 			statResp.Info.Path = strings.TrimPrefix(providers[i].ProviderPath, req.Ref.Path)
 			statResp.Info.Path, _ = router.ShiftPath(statResp.Info.Path)
 			statResp.Info.Path = utils.MakeRelativePath(statResp.Info.Path)
 			// TODO invent resourceid?
-=======
-	for _, p := range s.filterProvidersByUserAgent(ctx, providers) {
-		c, err := s.getStorageProviderClient(ctx, p)
-		if err != nil {
-			log.Err(err).Msg("error connecting to storage provider=" + p.Address)
-			continue
-		}
-		resp, err := c.ListContainer(ctx, req)
-		if err != nil {
-			log.Err(err).Msgf("gateway: error calling Stat %s: %+v", req.Ref.String(), p)
-			continue
-		}
-		if resp.Status.Code != rpc.Code_CODE_OK {
-			log.Err(status.NewErrorFromCode(rpc.Code_CODE_OK, "gateway"))
-			continue
-		}
->>>>>>> a82f3d03
-
 			if utils.IsAbsoluteReference(req.Ref) {
 				statResp.Info.Path = path.Join(req.Ref.Path, statResp.Info.Path)
 			}
@@ -1253,7 +1162,6 @@
 	return res.Providers, nil
 }
 
-<<<<<<< HEAD
 func unwrap(ref *provider.Reference, providerPath string) (*provider.Reference, error) {
 	// all references with an id can be passed on to the driver
 	// there are two cases:
@@ -1273,18 +1181,6 @@
 		p = "/"
 	}
 	return &provider.Reference{Path: p}, nil
-=======
-func getUniqueProviders(providers []*registry.ProviderInfo) []*registry.ProviderInfo {
-	unique := make(map[string]*registry.ProviderInfo)
-	for _, p := range providers {
-		unique[p.Address] = p
-	}
-	res := make([]*registry.ProviderInfo, 0, len(unique))
-	for _, provider := range unique {
-		res = append(res, provider)
-	}
-	return res
->>>>>>> a82f3d03
 }
 
 func wrap(ri *provider.ResourceInfo, providerInfo *registry.ProviderInfo) {
