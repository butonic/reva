--- conflicted
+++ resolved
@@ -24,7 +24,6 @@
 	"io"
 	"mime/multipart"
 	"net/http"
-	"path"
 	"strconv"
 
 	provider "github.com/cs3org/go-cs3apis/cs3/storage/provider/v1beta1"
@@ -47,18 +46,14 @@
 		fn = files[0]
 	}
 
-<<<<<<< HEAD
-	ref := &provider.Reference{Path: fn}
-
-=======
 	var ref *provider.Reference
 	if spaceID == "" {
-		ref = &provider.Reference{Spec: &provider.Reference_Path{Path: fn}}
+		ref = &provider.Reference{Path: fn}
 	} else {
 		// build a storage space reference
-		ref = &provider.Reference{Spec: &provider.Reference_Id{Id: &provider.ResourceId{OpaqueId: path.Join("/", spaceID, fn)}}}
-	}
->>>>>>> 7b974674
+		// FIXME @butonic split the spaceid
+		ref = &provider.Reference{NodeId: spaceID, Path: fn}
+	}
 	// TODO check preconditions like If-Range, If-Match ...
 
 	var md *provider.ResourceInfo
