--- conflicted
+++ resolved
@@ -20,14 +20,6 @@
 
 import (
 	"context"
-<<<<<<< HEAD
-=======
-	"encoding/json"
-	stderrors "errors"
-	"fmt"
-	iofs "io/fs"
-	"os"
->>>>>>> a389ddc6
 	"path/filepath"
 	"time"
 
@@ -48,198 +40,8 @@
 	AssemblePermissions(ctx context.Context, n *node.Node) (ap provider.ResourcePermissions, err error)
 }
 
-<<<<<<< HEAD
 type Propagator interface {
 	Propagate(ctx context.Context, node *node.Node, sizeDiff int64) (err error)
-=======
-// New returns a new processing instance
-func New(ctx context.Context, info tusd.FileInfo, lu *lookup.Lookup, tp Tree, p PermissionsChecker, fsRoot string, pub events.Publisher, async bool, tknopts options.TokenOptions) (upload *Upload, err error) {
-
-	log := appctx.GetLogger(ctx)
-	log.Debug().Interface("info", info).Msg("Decomposedfs: NewUpload")
-
-	if info.MetaData["filename"] == "" {
-		return nil, errors.New("Decomposedfs: missing filename in metadata")
-	}
-	if info.MetaData["dir"] == "" {
-		return nil, errors.New("Decomposedfs: missing dir in metadata")
-	}
-
-	n, err := lu.NodeFromSpaceID(ctx, info.Storage["SpaceRoot"])
-	if err != nil {
-		return nil, errors.Wrap(err, "Decomposedfs: error getting space root node")
-	}
-
-	n, err = lookupNode(ctx, n, filepath.Join(info.MetaData["dir"], info.MetaData["filename"]), lu)
-	if err != nil {
-		return nil, errors.Wrap(err, "Decomposedfs: error walking path")
-	}
-
-	log.Debug().Interface("info", info).Interface("node", n).Msg("Decomposedfs: resolved filename")
-
-	// the parent owner will become the new owner
-	parent, perr := n.Parent(ctx)
-	if perr != nil {
-		return nil, errors.Wrap(perr, "Decomposedfs: error getting parent "+n.ParentID)
-	}
-
-	// check permissions
-	var (
-		checkNode *node.Node
-		path      string
-	)
-	if n.Exists {
-		// check permissions of file to be overwritten
-		checkNode = n
-		path, _ = storagespace.FormatReference(&provider.Reference{ResourceId: &provider.ResourceId{
-			SpaceId:  checkNode.SpaceID,
-			OpaqueId: checkNode.ID,
-		}})
-	} else {
-		// check permissions of parent
-		checkNode = parent
-		path, _ = storagespace.FormatReference(&provider.Reference{ResourceId: &provider.ResourceId{
-			SpaceId:  checkNode.SpaceID,
-			OpaqueId: checkNode.ID,
-		}, Path: n.Name})
-	}
-	rp, err := p.AssemblePermissions(ctx, checkNode)
-	switch {
-	case err != nil:
-		return nil, err
-	case !rp.InitiateFileUpload:
-		return nil, errtypes.PermissionDenied(path)
-	}
-
-	// are we trying to overwriting a folder with a file?
-	if n.Exists && n.IsDir(ctx) {
-		return nil, errtypes.PreconditionFailed("resource is not a file")
-	}
-
-	// check lock
-	if info.MetaData["lockid"] != "" {
-		ctx = ctxpkg.ContextSetLockID(ctx, info.MetaData["lockid"])
-	}
-	if err := n.CheckLock(ctx); err != nil {
-		return nil, err
-	}
-
-	info.ID = uuid.New().String()
-
-	binPath := filepath.Join(fsRoot, "uploads", info.ID)
-	usr := ctxpkg.ContextMustGetUser(ctx)
-
-	var (
-		spaceRoot string
-		ok        bool
-	)
-	if info.Storage != nil {
-		if spaceRoot, ok = info.Storage["SpaceRoot"]; !ok {
-			spaceRoot = n.SpaceRoot.ID
-		}
-	} else {
-		spaceRoot = n.SpaceRoot.ID
-	}
-
-	info.Storage = map[string]string{
-		"Type":    "OCISStore",
-		"BinPath": binPath,
-
-		"NodeId":              n.ID,
-		"NodeExists":          "true",
-		"NodeParentId":        n.ParentID,
-		"NodeName":            n.Name,
-		"SpaceRoot":           spaceRoot,
-		"SpaceOwnerOrManager": info.Storage["SpaceOwnerOrManager"],
-
-		"Idp":      usr.Id.Idp,
-		"UserId":   usr.Id.OpaqueId,
-		"UserType": utils.UserTypeToString(usr.Id.Type),
-		"UserName": usr.Username,
-
-		"LogLevel": log.GetLevel().String(),
-	}
-	if !n.Exists {
-		// fill future node info
-		info.Storage["NodeId"] = uuid.New().String()
-		info.Storage["NodeExists"] = "false"
-	}
-	if info.MetaData["if-none-match"] == "*" && info.Storage["NodeExists"] == "true" {
-		return nil, errtypes.Aborted(fmt.Sprintf("parent %s already has a child %s", n.ID, n.Name))
-	}
-	// Create binary file in the upload folder with no content
-	log.Debug().Interface("info", info).Msg("Decomposedfs: built storage info")
-	file, err := os.OpenFile(binPath, os.O_CREATE|os.O_WRONLY, defaultFilePerm)
-	if err != nil {
-		return nil, err
-	}
-	defer file.Close()
-
-	u := buildUpload(ctx, info, binPath, filepath.Join(fsRoot, "uploads", info.ID+".info"), lu, tp, pub, async, tknopts)
-
-	// writeInfo creates the file by itself if necessary
-	err = u.writeInfo()
-	if err != nil {
-		return nil, err
-	}
-
-	return u, nil
-}
-
-// Get returns the Upload for the given upload id
-func Get(ctx context.Context, id string, lu *lookup.Lookup, tp Tree, fsRoot string, pub events.Publisher, async bool, tknopts options.TokenOptions) (*Upload, error) {
-	infoPath := filepath.Join(fsRoot, "uploads", id+".info")
-
-	info := tusd.FileInfo{}
-	data, err := os.ReadFile(infoPath)
-	if err != nil {
-		if errors.Is(err, iofs.ErrNotExist) {
-			// Interpret os.ErrNotExist as 404 Not Found
-			err = tusd.ErrNotFound
-		}
-		return nil, err
-	}
-	if err := json.Unmarshal(data, &info); err != nil {
-		return nil, err
-	}
-
-	stat, err := os.Stat(info.Storage["BinPath"])
-	if err != nil {
-		return nil, err
-	}
-
-	info.Offset = stat.Size()
-
-	u := &userpb.User{
-		Id: &userpb.UserId{
-			Idp:      info.Storage["Idp"],
-			OpaqueId: info.Storage["UserId"],
-			Type:     utils.UserTypeMap(info.Storage["UserType"]),
-		},
-		Username: info.Storage["UserName"],
-	}
-
-	ctx = ctxpkg.ContextSetUser(ctx, u)
-
-	// restore logger from file info
-	log, err := logger.FromConfig(&logger.LogConf{
-		Output: "stderr", // TODO use config from decomposedfs
-		Mode:   "json",   // TODO use config from decomposedfs
-		Level:  info.Storage["LogLevel"],
-	})
-	if err != nil {
-		return nil, err
-	}
-	sub := log.With().Int("pid", os.Getpid()).Logger()
-	ctx = appctx.WithLogger(ctx, &sub)
-
-	// TODO store and add traceid in file info
-
-	up := buildUpload(ctx, info, info.Storage["BinPath"], infoPath, lu, tp, pub, async, tknopts)
-	up.versionsPath = info.MetaData["versionsPath"]
-	up.SizeDiff, _ = strconv.ParseInt(info.MetaData["sizeDiff"], 10, 64)
-	return up, nil
->>>>>>> a389ddc6
 }
 
 // Postprocessing starts the postprocessing result collector
@@ -549,70 +351,54 @@
 			log.Error().Interface("event", ev).Msg("Unknown event")
 		}
 	}
-<<<<<<< HEAD
-=======
-	return n, nil
 }
 
 // Progress adapts the persisted upload metadata for the UploadSessionLister interface
 type Progress struct {
 	Path       string
-	Info       tusd.FileInfo
+	Metadata   Metadata
 	Processing bool
 }
 
 // ID implements the storage.UploadSession interface
 func (p Progress) ID() string {
-	return p.Info.ID
+	return p.Metadata.ID
 }
 
 // Filename implements the storage.UploadSession interface
 func (p Progress) Filename() string {
-	return p.Info.MetaData["filename"]
+	return p.Metadata.Filename
 }
 
 // Size implements the storage.UploadSession interface
 func (p Progress) Size() int64 {
-	return p.Info.Size
+	return p.Metadata.GetSize()
 }
 
 // Offset implements the storage.UploadSession interface
 func (p Progress) Offset() int64 {
-	return p.Info.Offset
+	return p.Metadata.GetSize() // FIXME length from tus?
 }
 
 // Reference implements the storage.UploadSession interface
 func (p Progress) Reference() provider.Reference {
-	return provider.Reference{
-		ResourceId: &provider.ResourceId{
-			StorageId: p.Info.MetaData["providerID"],
-			SpaceId:   p.Info.Storage["SpaceRoot"],
-			OpaqueId:  p.Info.Storage["NodeId"], // Node id is always set in InitiateUpload
-		},
-	}
+	return p.Metadata.GetReference()
 }
 
 // Executant implements the storage.UploadSession interface
-func (p Progress) Executant() userpb.UserId {
-	return userpb.UserId{
-		Idp:      p.Info.Storage["Idp"],
-		OpaqueId: p.Info.Storage["UserId"],
-		Type:     utils.UserTypeMap(p.Info.Storage["UserType"]),
-	}
+func (p Progress) Executant() user.UserId {
+	return p.Metadata.GetExecutantID()
 }
 
 // SpaceOwner implements the storage.UploadSession interface
-func (p Progress) SpaceOwner() *userpb.UserId {
-	return &userpb.UserId{
-		// idp and type do not seem to be consumed and the node currently only stores the user id anyway
-		OpaqueId: p.Info.Storage["SpaceOwnerOrManager"],
-	}
+func (p Progress) SpaceOwner() *user.UserId {
+	u := p.Metadata.GetSpaceOwner()
+	return &u
 }
 
 // Expires implements the storage.UploadSession interface
 func (p Progress) Expires() time.Time {
-	mt, _ := utils.MTimeToTime(p.Info.MetaData["expires"])
-	return mt
+	return p.Metadata.Expires
 }
 
 // IsProcessing implements the storage.UploadSession interface
@@ -622,17 +408,19 @@
 
 // Purge implements the storage.UploadSession interface
 func (p Progress) Purge(ctx context.Context) error {
-	berr := os.Remove(p.Info.Storage["BinPath"])
-	if berr != nil {
-		appctx.GetLogger(ctx).Error().Str("id", p.Info.ID).Interface("path", p.Info.Storage["BinPath"]).Msg("Decomposedfs: could not purge bin path for upload session")
-	}
-
-	// remove upload metadata
-	merr := os.Remove(p.Path)
-	if merr != nil {
-		appctx.GetLogger(ctx).Error().Str("id", p.Info.ID).Interface("path", p.Path).Msg("Decomposedfs: could not purge metadata path for upload session")
-	}
-
-	return stderrors.Join(berr, merr)
->>>>>>> a389ddc6
+	/*
+		berr := os.Remove(p.Metadata.Storage["BinPath"])
+		if berr != nil {
+			appctx.GetLogger(ctx).Error().Str("id", p.Metadata.ID).Interface("path", p.Metadata.Storage["BinPath"]).Msg("Decomposedfs: could not purge bin path for upload session")
+		}
+
+		// remove upload metadata
+		merr := os.Remove(p.Path)
+		if merr != nil {
+			appctx.GetLogger(ctx).Error().Str("id", p.Metadata.ID).Interface("path", p.Path).Msg("Decomposedfs: could not purge metadata path for upload session")
+		}
+
+		return stderrors.Join(berr, merr)
+	*/
+	return nil
 }