// Copyright 2018-2021 CERN
//
// Licensed under the Apache License, Version 2.0 (the "License");
// you may not use this file except in compliance with the License.
// You may obtain a copy of the License at
//
//     http://www.apache.org/licenses/LICENSE-2.0
//
// Unless required by applicable law or agreed to in writing, software
// distributed under the License is distributed on an "AS IS" BASIS,
// WITHOUT WARRANTIES OR CONDITIONS OF ANY KIND, either express or implied.
// See the License for the specific language governing permissions and
// limitations under the License.
//
// In applying this license, CERN does not waive the privileges and immunities
// granted to it by virtue of its status as an Intergovernmental Organization
// or submit itself to any jurisdiction.

package decomposedfs

import (
	"context"
<<<<<<< HEAD
	"crypto/md5"
	"crypto/sha1"
	"encoding/hex"
	"fmt"
	"hash"
	"hash/adler32"
	"io"
	"net/url"
=======
	"fmt"
>>>>>>> a389ddc6
	"os"
	"path/filepath"
	"regexp"
	"strings"
	"time"

	"github.com/golang-jwt/jwt"
	tusd "github.com/tus/tusd/pkg/handler"

	userpb "github.com/cs3org/go-cs3apis/cs3/identity/user/v1beta1"
	provider "github.com/cs3org/go-cs3apis/cs3/storage/provider/v1beta1"
	"github.com/cs3org/reva/v2/internal/grpc/services/storageprovider"
	"github.com/cs3org/reva/v2/pkg/appctx"
	ctxpkg "github.com/cs3org/reva/v2/pkg/ctx"
	"github.com/cs3org/reva/v2/pkg/errtypes"
	"github.com/cs3org/reva/v2/pkg/events"
	"github.com/cs3org/reva/v2/pkg/logger"
	"github.com/cs3org/reva/v2/pkg/storage"
	"github.com/cs3org/reva/v2/pkg/storage/utils/chunking"
	"github.com/cs3org/reva/v2/pkg/storage/utils/decomposedfs/metadata/prefixes"
	"github.com/cs3org/reva/v2/pkg/storage/utils/decomposedfs/node"
	"github.com/cs3org/reva/v2/pkg/storage/utils/decomposedfs/upload"
	"github.com/cs3org/reva/v2/pkg/storagespace"
	"github.com/cs3org/reva/v2/pkg/utils"
	"github.com/pkg/errors"
)

var _idRegexp = regexp.MustCompile(".*/([^/]+).info")

// InitiateUpload returns upload ids corresponding to different protocols it supports
// It creates a node for new files to persist the fileid for the new child.
// TODO read optional content for small files in this request
// TODO InitiateUpload (and Upload) needs a way to receive the expected checksum. Maybe in metadata as 'checksum' => 'sha1 aeosvp45w5xaeoe' = lowercase, space separated?
// TODO needs a way to handle unknown filesize, currently uses the context
// FIXME headers is actually used to carry all kinds of headers
func (fs *Decomposedfs) InitiateUpload(ctx context.Context, ref *provider.Reference, uploadLength int64, headers map[string]string) (map[string]string, error) {

	n, err := fs.lu.NodeFromResource(ctx, ref)
	switch err.(type) {
	case nil:
		// ok
	case errtypes.IsNotFound:
		return nil, errtypes.PreconditionFailed(err.Error())
	default:
		return nil, err
	}

	sublog := appctx.GetLogger(ctx).With().Str("spaceid", n.SpaceID).Str("nodeid", n.ID).Int64("uploadLength", uploadLength).Interface("headers", headers).Logger()

	// permissions are checked in NewUpload below

	relative, err := fs.lu.Path(ctx, n, node.NoCheck)
	if err != nil {
		return nil, err
	}

	usr := ctxpkg.ContextMustGetUser(ctx)
	uploadMetadata := upload.Metadata{
		Filename:            n.Name,
		SpaceRoot:           n.SpaceRoot.ID,
		SpaceOwnerOrManager: n.SpaceOwnerOrManager(ctx).GetOpaqueId(),
		ProviderID:          headers["providerID"],
		MTime:               time.Now().UTC().Format(time.RFC3339Nano),
		NodeID:              n.ID,
		NodeParentID:        n.ParentID,
		ExecutantIdp:        usr.Id.Idp,
		ExecutantID:         usr.Id.OpaqueId,
		ExecutantType:       utils.UserTypeToString(usr.Id.Type),
		ExecutantUserName:   usr.Username,
		LogLevel:            sublog.GetLevel().String(),
	}

	tusMetadata := tusd.MetaData{}

	// checksum is sent as tus Upload-Checksum header and should not magically become a metadata property
	if checksum, ok := headers["checksum"]; ok {
		parts := strings.SplitN(checksum, " ", 2)
		if len(parts) != 2 {
			return nil, errtypes.BadRequest("invalid checksum format. must be '[algorithm] [checksum]'")
		}
		switch parts[0] {
		case "sha1", "md5", "adler32":
			uploadMetadata.Checksum = checksum
		default:
			return nil, errtypes.BadRequest("unsupported checksum algorithm: " + parts[0])
		}
	}

	// if mtime has been set via tus metadata, expose it as tus metadata
	if ocmtime, ok := headers["mtime"]; ok {
		if ocmtime != "null" {
			tusMetadata["mtime"] = ocmtime
			// overwrite mtime if requested
			mtime, err := utils.MTimeToTime(ocmtime)
			if err != nil {
				return nil, err
			}
			uploadMetadata.MTime = mtime.UTC().Format(time.RFC3339Nano)
		}
	}

	_, err = node.CheckQuota(ctx, n.SpaceRoot, n.Exists, uint64(n.Blobsize), uint64(uploadLength))
	if err != nil {
		return nil, err
	}

	// check permissions
	var (
		checkNode *node.Node
		path      string
	)
	if n.Exists {
		// check permissions of file to be overwritten
		checkNode = n
		path, _ = storagespace.FormatReference(&provider.Reference{ResourceId: &provider.ResourceId{
			SpaceId:  checkNode.SpaceID,
			OpaqueId: checkNode.ID,
		}})
	} else {
		// check permissions of parent
		parent, perr := n.Parent(ctx)
		if perr != nil {
			return nil, errors.Wrap(perr, "Decomposedfs: error getting parent "+n.ParentID)
		}
		checkNode = parent
		path, _ = storagespace.FormatReference(&provider.Reference{ResourceId: &provider.ResourceId{
			SpaceId:  checkNode.SpaceID,
			OpaqueId: checkNode.ID,
		}, Path: n.Name})
	}
	rp, err := fs.p.AssemblePermissions(ctx, checkNode) // context does not have a user?
	switch {
	case err != nil:
		return nil, err
	case !rp.InitiateFileUpload:
		return nil, errtypes.PermissionDenied(path)
	}

	// are we trying to overwrite a folder with a file?
	if n.Exists && n.IsDir(ctx) {
		return nil, errtypes.PreconditionFailed("resource is not a file")
	}

	// check lock
	// FIXME we cannot check the lock of a new file, because it would have to use the name ...
	if err := n.CheckLock(ctx); err != nil {
		return nil, err
	}

<<<<<<< HEAD
	info := tusd.FileInfo{
		MetaData:       tusMetadata,
		Size:           uploadLength,
		SizeIsDeferred: uploadLength == 0, // treat 0 length uploads as deferred
	}
	if lockID, ok := ctxpkg.ContextGetLockID(ctx); ok {
		uploadMetadata.LockID = lockID
	}
	uploadMetadata.Dir = filepath.Dir(relative)

	// rewrite filename for old chunking v1
	if chunking.IsChunked(n.Name) {
		uploadMetadata.Chunk = n.Name
		bi, err := chunking.GetChunkBLOBInfo(n.Name)
		if err != nil {
			return nil, err
=======
	if uff != nil {
		info := uploadInfo.Info
		uploadRef := &provider.Reference{
			ResourceId: &provider.ResourceId{
				StorageId: info.MetaData["providerID"],
				SpaceId:   info.Storage["SpaceRoot"],
				OpaqueId:  info.Storage["SpaceRoot"],
			},
			Path: utils.MakeRelativePath(filepath.Join(info.MetaData["dir"], info.MetaData["filename"])),
		}
		executant, ok := ctxpkg.ContextGetUser(uploadInfo.Ctx)
		if !ok {
			return provider.ResourceInfo{}, errtypes.PreconditionFailed("error getting user from uploadinfo context")
>>>>>>> a389ddc6
		}
		n.Name = bi.Path
	}

	// TODO at this point we have no way to figure out the output or mode of the logger. we need that to reinitialize a logger in PreFinishResponseCallback
	// or better create a config option for the log level during PreFinishResponseCallback? might be easier for now

	// expires has been set by the storageprovider, do not expose as metadata. It is sent as a tus Upload-Expires header
	if expiration, ok := headers["expires"]; ok {
		if expiration != "null" { // TODO this is set by the storageprovider ... it cannot be set by cliensts, so it can never be the string 'null' ... or can it???
			uploadMetadata.Expires = expiration
		}
<<<<<<< HEAD
	}
	// only check preconditions if they are not empty
	// do not expose as metadata
	if headers["if-match"] != "" {
		uploadMetadata.HeaderIfMatch = headers["if-match"] // TODO drop?
	}
	if headers["if-none-match"] != "" {
		uploadMetadata.HeaderIfNoneMatch = headers["if-none-match"]
	}
	if headers["if-unmodified-since"] != "" {
		uploadMetadata.HeaderIfUnmodifiedSince = headers["if-unmodified-since"]
=======
		uff(spaceOwner, executant.Id, uploadRef)
>>>>>>> a389ddc6
	}

	if uploadMetadata.HeaderIfNoneMatch == "*" && n.Exists {
		return nil, errtypes.Aborted(fmt.Sprintf("parent %s already has a child %s", n.ID, n.Name))
	}

	// create the upload
	u, err := fs.tusDataStore.NewUpload(ctx, info)
	if err != nil {
		return nil, err
	}

	info, err = u.GetInfo(ctx)
	if err != nil {
		return nil, err
	}

	uploadMetadata.ID = info.ID

	// keep track of upload
	err = upload.WriteMetadata(ctx, fs.lu, info.ID, uploadMetadata)
	if err != nil {
		return nil, err
	}

	sublog.Debug().Interface("info", info).Msg("Decomposedfs: initiated upload")

	return map[string]string{
		"simple": info.ID,
		"tus":    info.ID,
	}, nil
}

// GetDataStore returns the initialized Datastore
func (fs *Decomposedfs) GetDataStore() tusd.DataStore {
	return fs.tusDataStore
}

// PreFinishResponseCallback is called by the tus datatx, after all bytes have been transferred
func (fs *Decomposedfs) PreFinishResponseCallback(hook tusd.HookEvent) error {
	ctx := context.TODO()
	appctx.GetLogger(ctx).Debug().Interface("hook", hook).Msg("got PreFinishResponseCallback")
	ctx, span := tracer.Start(ctx, "PreFinishResponseCallback")
	defer span.End()

	info := hook.Upload
	up, err := fs.tusDataStore.GetUpload(ctx, info.ID)
	if err != nil {
		return err
	}

	uploadMetadata, err := upload.ReadMetadata(ctx, fs.lu, info.ID)
	if err != nil {
		return err
	}

	// put lockID from upload back into context
	if uploadMetadata.LockID != "" {
		ctx = ctxpkg.ContextSetLockID(ctx, uploadMetadata.LockID)
	}

	// restore logger from file info
	log, err := logger.FromConfig(&logger.LogConf{
		Output: "stderr",
		Mode:   "json",
		Level:  uploadMetadata.LogLevel,
	})
	if err != nil {
		return err
	}

	ctx = appctx.WithLogger(ctx, log)

	// calculate the checksum of the written bytes
	// they will all be written to the metadata later, so we cannot omit any of them
	// TODO only calculate the checksum in sync that was requested to match, the rest could be async ... but the tests currently expect all to be present
	// TODO the hashes all implement BinaryMarshaler so we could try to persist the state for resumable upload. we would neet do keep track of the copied bytes ...

	log.Debug().Msg("calculating checksums")
	sha1h := sha1.New()
	md5h := md5.New()
	adler32h := adler32.New()
	{
		_, subspan := tracer.Start(ctx, "GetReader")
		reader, err := up.GetReader(ctx)
		subspan.End()
		if err != nil {
			// we can continue if no oc checksum header is set
			log.Info().Err(err).Interface("info", info).Msg("error getting Reader from upload")
		}
		if readCloser, ok := reader.(io.ReadCloser); ok {
			defer readCloser.Close()
		}

		r1 := io.TeeReader(reader, sha1h)
		r2 := io.TeeReader(r1, md5h)

		_, subspan = tracer.Start(ctx, "io.Copy")
		/*bytesCopied*/ _, err = io.Copy(adler32h, r2)
		subspan.End()
		if err != nil {
			log.Info().Err(err).Msg("error copying checksums")
		}
		/*
			if bytesCopied != info.Size {
				msg := fmt.Sprintf("mismatching upload length. expected %d, could only copy %d", info.Size, bytesCopied)
				log.Error().Interface("info", info).Msg(msg)
				return errtypes.InternalError(msg)
			}
		*/
	}

	// compare if they match the sent checksum
	// TODO the tus checksum extension would do this on every chunk, but I currently don't see an easy way to pass in the requested checksum. for now we do it in FinishUpload which is also called for chunked uploads
	if uploadMetadata.Checksum != "" {
		var err error
		parts := strings.SplitN(uploadMetadata.Checksum, " ", 2)
		if len(parts) != 2 {
			return errtypes.BadRequest("invalid checksum format. must be '[algorithm] [checksum]'")
		}
		switch parts[0] {
		case "sha1":
			err = checkHash(parts[1], sha1h)
		case "md5":
			err = checkHash(parts[1], md5h)
		case "adler32":
			err = checkHash(parts[1], adler32h)
		default:
			err = errtypes.BadRequest("unsupported checksum algorithm: " + parts[0])
		}
		if err != nil {
			if tup, ok := up.(tusd.TerminatableUpload); ok {
				terr := tup.Terminate(ctx)
				if terr != nil {
					log.Error().Err(terr).Interface("info", info).Msg("failed to terminate upload")
				}
			}
			return err
		}
	}

	// update checksums
	uploadMetadata.ChecksumSHA1 = sha1h.Sum(nil)
	uploadMetadata.ChecksumMD5 = md5h.Sum(nil)
	uploadMetadata.ChecksumADLER32 = adler32h.Sum(nil)

	log.Debug().Str("id", info.ID).Msg("upload.UpdateMetadata")
	uploadMetadata, n, err := upload.UpdateMetadata(ctx, fs.lu, info.ID, info.Size, uploadMetadata)
	if err != nil {
		upload.Cleanup(ctx, fs.lu, n, info.ID, uploadMetadata.MTime, true)
		if tup, ok := up.(tusd.TerminatableUpload); ok {
			terr := tup.Terminate(ctx)
			if terr != nil {
				log.Error().Err(terr).Interface("info", info).Msg("failed to terminate upload")
			}
		}
		return err
	}

	if fs.stream != nil {
		user := &userpb.User{
			Id: &userpb.UserId{
				Type:     userpb.UserType(userpb.UserType_value[uploadMetadata.ExecutantType]),
				Idp:      uploadMetadata.ExecutantIdp,
				OpaqueId: uploadMetadata.ExecutantID,
			},
			Username: uploadMetadata.ExecutantUserName,
		}
		s, err := fs.downloadURL(ctx, info.ID)
		if err != nil {
			return err
		}

		log.Debug().Str("id", info.ID).Msg("events.Publish BytesReceived")
		if err := events.Publish(ctx, fs.stream, events.BytesReceived{
			UploadID:      info.ID,
			URL:           s,
			SpaceOwner:    n.SpaceOwnerOrManager(ctx),
			ExecutingUser: user,
			ResourceID:    &provider.ResourceId{SpaceId: n.SpaceID, OpaqueId: n.ID},
			Filename:      uploadMetadata.Filename, // TODO what and when do we publish chunking v2 names? Currently, this uses the chunk name.
			Filesize:      uint64(info.Size),
		}); err != nil {
			return err
		}
	}

	if n.Exists {
		// // copy metadata to a revision node
		log.Debug().Str("id", info.ID).Msg("copy metadata to a revision node")
		currentAttrs, err := n.Xattrs(ctx)
		if err != nil {
			return err
		}
		previousRevisionTime, err := n.GetMTime(ctx)
		if err != nil {
			return err
		}
		rm := upload.RevisionMetadata{
			MTime:           previousRevisionTime.UTC().Format(time.RFC3339Nano),
			BlobID:          n.BlobID,
			BlobSize:        n.Blobsize,
			ChecksumSHA1:    currentAttrs[prefixes.ChecksumPrefix+storageprovider.XSSHA1],
			ChecksumMD5:     currentAttrs[prefixes.ChecksumPrefix+storageprovider.XSMD5],
			ChecksumADLER32: currentAttrs[prefixes.ChecksumPrefix+storageprovider.XSAdler32],
		}
		revisionNode := n.RevisionNode(ctx, rm.MTime)

		rh, err := upload.CreateRevisionNode(ctx, fs.lu, revisionNode)
		if err != nil {
			return err
		}
		defer rh.Close()
		err = upload.WriteRevisionMetadataToNode(ctx, revisionNode, rm)
		if err != nil {
			return err
		}
	}

	sizeDiff := info.Size - n.Blobsize
	if !fs.o.AsyncFileUploads {
		// handle postprocessing synchronously
		log.Debug().Str("id", info.ID).Msg("upload.Finalize")
		err = upload.Finalize(ctx, fs.blobstore, uploadMetadata.MTime, info, n, uploadMetadata.BlobID) // moving or copying the blob only reads the blobid, no need to change the revision nodes nodeid

		log.Debug().Str("id", info.ID).Msg("upload.Cleanup")
		upload.Cleanup(ctx, fs.lu, n, info.ID, uploadMetadata.MTime, err != nil)
		if tup, ok := up.(tusd.TerminatableUpload); ok {
			log.Debug().Str("id", info.ID).Msg("tup.Terminate")
			terr := tup.Terminate(ctx)
			if terr != nil {
				log.Error().Err(terr).Interface("info", info).Msg("failed to terminate upload")
			}
		}
		if err != nil {
			log.Error().Err(err).Msg("failed to upload")
			return err
		}
		log.Debug().Str("id", info.ID).Msg("upload.SetNodeToUpload")
		sizeDiff, err = upload.SetNodeToUpload(ctx, fs.lu, n, uploadMetadata)
		if err != nil {
			log.Error().Err(err).Msg("failed update Node to revision")
			return err
		}
	}
	log.Debug().Str("id", info.ID).Msg("fs.tp.Propagate")
	return fs.tp.Propagate(ctx, n, sizeDiff)
}

// URL returns a url to download an upload
func (fs *Decomposedfs) downloadURL(_ context.Context, id string) (string, error) {
	type transferClaims struct {
		jwt.StandardClaims
		Target string `json:"target"`
	}

	u, err := url.JoinPath(fs.o.Tokens.DownloadEndpoint, "tus/", id)
	if err != nil {
		return "", errors.Wrapf(err, "error joinging URL path")
	}
	ttl := time.Duration(fs.o.Tokens.TransferExpires) * time.Second
	claims := transferClaims{
		StandardClaims: jwt.StandardClaims{
			ExpiresAt: time.Now().Add(ttl).Unix(),
			Audience:  "reva",
			IssuedAt:  time.Now().Unix(),
		},
		Target: u,
	}

	t := jwt.NewWithClaims(jwt.GetSigningMethod("HS256"), claims)

	tkn, err := t.SignedString([]byte(fs.o.Tokens.TransferSharedSecret))
	if err != nil {
		return "", errors.Wrapf(err, "error signing token with claims %+v", claims)
	}

	return url.JoinPath(fs.o.Tokens.DataGatewayEndpoint, tkn)
}

func checkHash(expected string, h hash.Hash) error {
	if expected != hex.EncodeToString(h.Sum(nil)) {
		return errtypes.ChecksumMismatch(fmt.Sprintf("invalid checksum: expected %s got %x", expected, h.Sum(nil)))
	}
	return nil
}

// Upload uploads data to the given resource
// is used by the simple datatx, after an InitiateUpload call
// TODO Upload (and InitiateUpload) needs a way to receive the expected checksum.
// Maybe in metadata as 'checksum' => 'sha1 aeosvp45w5xaeoe' = lowercase, space separated?
func (fs *Decomposedfs) Upload(ctx context.Context, req storage.UploadRequest, uff storage.UploadFinishedFunc) (provider.ResourceInfo, error) {
	sublog := appctx.GetLogger(ctx).With().Str("path", req.Ref.Path).Int64("uploadLength", req.Length).Logger()
	up, err := fs.tusDataStore.GetUpload(ctx, req.Ref.GetPath())
	if err != nil {
		sublog.Debug().Err(err).Msg("Decomposedfs: error retrieving upload")
		return provider.ResourceInfo{}, errors.Wrap(err, "Decomposedfs: error retrieving upload")
	}

	uploadInfo, err := up.GetInfo(ctx)
	if err != nil {
		sublog.Debug().Err(err).Msg("Decomposedfs: error retrieving upload info")
		return provider.ResourceInfo{}, errors.Wrap(err, "Decomposedfs: error retrieving upload info")
	}

	uploadMetadata, err := upload.ReadMetadata(ctx, fs.lu, uploadInfo.ID)
	if err != nil {
		sublog.Debug().Err(err).Msg("Decomposedfs: error retrieving upload metadata")
		return provider.ResourceInfo{}, errors.Wrap(err, "Decomposedfs: error retrieving upload metadata")
	}

	if chunking.IsChunked(uploadMetadata.Chunk) { // check chunking v1, TODO, actually there is a 'OC-Chunked: 1' header, at least when the testsuite uses chunking v1
		var assembledFile, p string
		p, assembledFile, err = fs.chunkHandler.WriteChunk(uploadMetadata.Chunk, req.Body)
		if err != nil {
			sublog.Debug().Err(err).Msg("Decomposedfs: could not write chunk")
			return provider.ResourceInfo{}, err
		}
		if p == "" {
			sublog.Debug().Err(err).Str("chunk", uploadMetadata.Chunk).Msg("Decomposedfs: wrote chunk")
			return provider.ResourceInfo{}, errtypes.PartialContent(req.Ref.String())
		}
		uploadMetadata.Filename = p
		fd, err := os.Open(assembledFile)
		if err != nil {
			return provider.ResourceInfo{}, errors.Wrap(err, "Decomposedfs: error opening assembled file")
		}
		defer fd.Close()
		defer os.RemoveAll(assembledFile)

		chunkStat, err := fd.Stat()
		if err != nil {
			return provider.ResourceInfo{}, errors.Wrap(err, "Decomposedfs: could not stat assembledFile for legacy chunking")
		}

		// fake a new upload with the correct size
		newInfo := tusd.FileInfo{
			Size:     chunkStat.Size(),
			MetaData: uploadInfo.MetaData,
		}
		nup, err := fs.tusDataStore.NewUpload(ctx, newInfo)
		if err != nil {
			return provider.ResourceInfo{}, errors.Wrap(err, "Decomposedfs: could not create new tus upload for legacy chunking")
		}
		newInfo, err = nup.GetInfo(ctx)
		if err != nil {
			return provider.ResourceInfo{}, errors.Wrap(err, "Decomposedfs: could not get info from upload")
		}
		uploadMetadata.ID = newInfo.ID
		uploadMetadata.BlobSize = newInfo.Size
		err = upload.WriteMetadata(ctx, fs.lu, newInfo.ID, uploadMetadata)
		if err != nil {
			return provider.ResourceInfo{}, errors.Wrap(err, "Decomposedfs: error writing upload metadata for legacy chunking")
		}

		_, err = nup.WriteChunk(ctx, 0, fd)
		if err != nil {
			return provider.ResourceInfo{}, errors.Wrap(err, "Decomposedfs: error writing to binary file for legacy chunking")
		}
		// use new upload and info
		up = nup
		uploadInfo, err = up.GetInfo(ctx)
		if err != nil {
			return provider.ResourceInfo{}, errors.Wrap(err, "Decomposedfs: could not get info for legacy chunking")
		}
	} else {
		// we need to call up.DeclareLength() before writing the chunk, but only if we actually got a length
		if req.Length > 0 {
			if ldx, ok := up.(tusd.LengthDeclarableUpload); ok {
				if err := ldx.DeclareLength(ctx, req.Length); err != nil {
					sublog.Debug().Err(err).Msg("Decomposedfs: error declaring length")
					return provider.ResourceInfo{}, errors.Wrap(err, "Decomposedfs: error declaring length")
				}
			}
		}
		bytesWritten, err := up.WriteChunk(ctx, 0, req.Body)
		if err != nil {
			sublog.Debug().Err(err).Msg("Decomposedfs: error writing to binary file")
			return provider.ResourceInfo{}, errors.Wrap(err, "Decomposedfs: error writing to binary file")
		}
		uploadInfo.Offset += bytesWritten
		if uploadInfo.SizeIsDeferred {
			// update the size and offset
			uploadInfo.SizeIsDeferred = false
			uploadInfo.Size = bytesWritten
		}
	}

	// This finishes the tus upload
	sublog.Debug().Msg("finishing upload")
	if err := up.FinishUpload(ctx); err != nil {
		sublog.Debug().Err(err).Msg("Decomposedfs: error finishing upload")
		return provider.ResourceInfo{}, err
	}

	// we now need to handle to move/copy&delete to the target blobstore
	sublog.Debug().Msg("executing tusd prefinish callback")
	err = fs.PreFinishResponseCallback(tusd.HookEvent{Upload: uploadInfo})
	if err != nil {
		sublog.Debug().Err(err).Msg("Decomposedfs: tusd callback failed")
		return provider.ResourceInfo{}, err
	}

	n, err := upload.ReadNode(ctx, fs.lu, uploadMetadata)
	if err != nil {
		sublog.Debug().Err(err).Msg("Decomposedfs: error reading node")
		return provider.ResourceInfo{}, err
	}

	if uff != nil {
		// TODO search needs to index the full path, so we return a reference relative to the space root.
		// but then the search has to walk the path. it might be more efficient if search called GetPath itself ... or we send the path as additional metadata in the event
		uploadRef := &provider.Reference{
			ResourceId: &provider.ResourceId{
				StorageId: uploadMetadata.ProviderID,
				SpaceId:   n.SpaceID,
				OpaqueId:  n.SpaceID,
			},
			Path: utils.MakeRelativePath(filepath.Join(uploadMetadata.Dir, uploadMetadata.Filename)),
		}
		excutant, ok := ctxpkg.ContextGetUser(ctx)
		if !ok {
			return provider.ResourceInfo{}, errtypes.PreconditionFailed("error getting user from context")
		}

		sublog.Debug().Msg("calling upload finished func")
		uff(n.SpaceOwnerOrManager(ctx), excutant.Id, uploadRef)
	}

	mtime, err := n.GetMTime(ctx)
	if err != nil {
		return provider.ResourceInfo{}, errors.Wrap(err, "Decomposedfs: error getting mtime for '"+n.ID+"'")
	}
	etag, err := node.CalculateEtag(n, mtime)
	if err != nil {
		return provider.ResourceInfo{}, errors.Wrap(err, "Decomposedfs: error calculating etag '"+n.ID+"'")
	}
	ri := provider.ResourceInfo{
		// fill with at least fileid, mtime and etag
		Id: &provider.ResourceId{
			StorageId: uploadMetadata.ProviderID,
			SpaceId:   n.SpaceID,
			OpaqueId:  n.ID,
		},
		Etag: etag,
	}

	if mtime, err := utils.MTimeToTS(uploadInfo.MetaData["mtime"]); err == nil {
		ri.Mtime = &mtime
	}
	sublog.Debug().Msg("Decomposedfs: finished upload")

	return ri, nil
}

// GetUploadMetadata returns the metadata for the given upload id
func (fs *Decomposedfs) GetUploadMetadata(ctx context.Context, uploadID string) (storage.UploadMetadata, error) {
	return upload.ReadMetadata(ctx, fs.lu, uploadID)
}

<<<<<<< HEAD
// ListUploads returns a list of all incomplete uploads
func (fs *Decomposedfs) ListUploads() ([]storage.UploadMetadata, error) {
	return fs.uploadInfos(context.Background())
}

// PurgeExpiredUploads scans the fs for expired downloads and removes any leftovers
func (fs *Decomposedfs) PurgeExpiredUploads(purgedChan chan<- storage.UploadMetadata) error {
	metadata, err := fs.uploadInfos(context.Background())
	if err != nil {
		return err
	}

	for _, m := range metadata {
		uploadMetadata, err := upload.ReadMetadata(context.TODO(), fs.lu, m.GetID())
		if err != nil {
			continue
		}
		expires, err := strconv.Atoi(uploadMetadata.Expires)
=======
// ListUploadSessions returns the upload sessions for the given filter
func (fs *Decomposedfs) ListUploadSessions(ctx context.Context, filter storage.UploadSessionFilter) ([]storage.UploadSession, error) {
	var sessions []storage.UploadSession
	if filter.ID != nil && *filter.ID != "" {
		session, err := fs.getUploadSession(ctx, filepath.Join(fs.o.Root, "uploads", *filter.ID+".info"))
		if err != nil {
			return nil, err
		}
		sessions = []storage.UploadSession{session}
	} else {
		var err error
		sessions, err = fs.uploadSessions(ctx)
>>>>>>> a389ddc6
		if err != nil {
			return nil, err
		}
	}
	filteredSessions := []storage.UploadSession{}
	now := time.Now()
	for _, session := range sessions {
		if filter.Processing != nil && *filter.Processing != session.IsProcessing() {
			continue
		}
<<<<<<< HEAD
		if int64(expires) < time.Now().Unix() {
			purgedChan <- uploadMetadata
			up, err := fs.tusDataStore.GetUpload(context.Background(), m.GetID())
			if err != nil {
				return err
			}
			if tu, ok := up.(tusd.TerminatableUpload); ok {
				err = tu.Terminate(context.Background())
				if err != nil {
					return err
				}
			}
			err = os.Remove(fs.lu.UploadPath(m.GetID()))
			if err != nil {
				return err
=======
		if filter.Expired != nil {
			if *filter.Expired {
				if now.Before(session.Expires()) {
					continue
				}
			} else {
				if now.After(session.Expires()) {
					continue
				}
>>>>>>> a389ddc6
			}
		}
		filteredSessions = append(filteredSessions, session)
	}
	return filteredSessions, nil
}

<<<<<<< HEAD
func (fs *Decomposedfs) uploadInfos(ctx context.Context) ([]storage.UploadMetadata, error) {
	metadata := []storage.UploadMetadata{}
	metadataFiles, err := filepath.Glob(filepath.Join(fs.o.Root, "uploads", "*.mpk")) // FIXME
=======
// AsTerminatableUpload returns a TerminatableUpload
// To implement the termination extension as specified in https://tus.io/protocols/resumable-upload.html#termination
// the storage needs to implement AsTerminatableUpload
func (fs *Decomposedfs) AsTerminatableUpload(up tusd.Upload) tusd.TerminatableUpload {
	return up.(*upload.Upload)
}

// AsLengthDeclarableUpload returns a LengthDeclarableUpload
// To implement the creation-defer-length extension as specified in https://tus.io/protocols/resumable-upload.html#creation
// the storage needs to implement AsLengthDeclarableUpload
func (fs *Decomposedfs) AsLengthDeclarableUpload(up tusd.Upload) tusd.LengthDeclarableUpload {
	return up.(*upload.Upload)
}

// AsConcatableUpload returns a ConcatableUpload
// To implement the concatenation extension as specified in https://tus.io/protocols/resumable-upload.html#concatenation
// the storage needs to implement AsConcatableUpload
func (fs *Decomposedfs) AsConcatableUpload(up tusd.Upload) tusd.ConcatableUpload {
	return up.(*upload.Upload)
}

func (fs *Decomposedfs) uploadSessions(ctx context.Context) ([]storage.UploadSession, error) {
	uploads := []storage.UploadSession{}
	infoFiles, err := filepath.Glob(filepath.Join(fs.o.Root, "uploads", "*.info"))
>>>>>>> a389ddc6
	if err != nil {
		return nil, err
	}

<<<<<<< HEAD
	for _, f := range metadataFiles {
		match := _idRegexp.FindStringSubmatch(f)
		if match == nil || len(match) < 2 {
			continue
		}
		up, err := fs.GetUploadMetadata(ctx, match[1])
=======
	for _, info := range infoFiles {
		progress, err := fs.getUploadSession(ctx, info)
>>>>>>> a389ddc6
		if err != nil {
			appctx.GetLogger(ctx).Error().Interface("path", info).Msg("Decomposedfs: could not getUploadSession")
			continue
		}

<<<<<<< HEAD
		metadata = append(metadata, up)
	}
	return metadata, nil
=======
		uploads = append(uploads, progress)
	}
	return uploads, nil
}

func (fs *Decomposedfs) getUploadSession(ctx context.Context, path string) (storage.UploadSession, error) {
	match := _idRegexp.FindStringSubmatch(path)
	if match == nil || len(match) < 2 {
		return nil, fmt.Errorf("invalid upload path")
	}
	up, err := fs.GetUpload(ctx, match[1])
	if err != nil {
		return nil, err
	}
	info, err := up.GetInfo(context.Background())
	if err != nil {
		return nil, err
	}
	// upload processing state is stored in the node, for decomposedfs the NodeId is always set by InitiateUpload
	n, err := node.ReadNode(ctx, fs.lu, info.Storage["SpaceRoot"], info.Storage["NodeId"], true, nil, true)
	if err != nil {
		return nil, err
	}
	progress := upload.Progress{
		Path:       path,
		Info:       info,
		Processing: n.IsProcessing(ctx),
	}
	return progress, nil
>>>>>>> a389ddc6
}<|MERGE_RESOLUTION|>--- conflicted
+++ resolved
@@ -20,7 +20,6 @@
 
 import (
 	"context"
-<<<<<<< HEAD
 	"crypto/md5"
 	"crypto/sha1"
 	"encoding/hex"
@@ -29,9 +28,6 @@
 	"hash/adler32"
 	"io"
 	"net/url"
-=======
-	"fmt"
->>>>>>> a389ddc6
 	"os"
 	"path/filepath"
 	"regexp"
@@ -181,7 +177,6 @@
 		return nil, err
 	}
 
-<<<<<<< HEAD
 	info := tusd.FileInfo{
 		MetaData:       tusMetadata,
 		Size:           uploadLength,
@@ -198,21 +193,6 @@
 		bi, err := chunking.GetChunkBLOBInfo(n.Name)
 		if err != nil {
 			return nil, err
-=======
-	if uff != nil {
-		info := uploadInfo.Info
-		uploadRef := &provider.Reference{
-			ResourceId: &provider.ResourceId{
-				StorageId: info.MetaData["providerID"],
-				SpaceId:   info.Storage["SpaceRoot"],
-				OpaqueId:  info.Storage["SpaceRoot"],
-			},
-			Path: utils.MakeRelativePath(filepath.Join(info.MetaData["dir"], info.MetaData["filename"])),
-		}
-		executant, ok := ctxpkg.ContextGetUser(uploadInfo.Ctx)
-		if !ok {
-			return provider.ResourceInfo{}, errtypes.PreconditionFailed("error getting user from uploadinfo context")
->>>>>>> a389ddc6
 		}
 		n.Name = bi.Path
 	}
@@ -223,9 +203,11 @@
 	// expires has been set by the storageprovider, do not expose as metadata. It is sent as a tus Upload-Expires header
 	if expiration, ok := headers["expires"]; ok {
 		if expiration != "null" { // TODO this is set by the storageprovider ... it cannot be set by cliensts, so it can never be the string 'null' ... or can it???
-			uploadMetadata.Expires = expiration
-		}
-<<<<<<< HEAD
+			uploadMetadata.Expires, err = utils.MTimeToTime(expiration)
+			if err != nil {
+				return nil, err
+			}
+		}
 	}
 	// only check preconditions if they are not empty
 	// do not expose as metadata
@@ -237,9 +219,6 @@
 	}
 	if headers["if-unmodified-since"] != "" {
 		uploadMetadata.HeaderIfUnmodifiedSince = headers["if-unmodified-since"]
-=======
-		uff(spaceOwner, executant.Id, uploadRef)
->>>>>>> a389ddc6
 	}
 
 	if uploadMetadata.HeaderIfNoneMatch == "*" && n.Exists {
@@ -695,31 +674,6 @@
 	return ri, nil
 }
 
-// GetUploadMetadata returns the metadata for the given upload id
-func (fs *Decomposedfs) GetUploadMetadata(ctx context.Context, uploadID string) (storage.UploadMetadata, error) {
-	return upload.ReadMetadata(ctx, fs.lu, uploadID)
-}
-
-<<<<<<< HEAD
-// ListUploads returns a list of all incomplete uploads
-func (fs *Decomposedfs) ListUploads() ([]storage.UploadMetadata, error) {
-	return fs.uploadInfos(context.Background())
-}
-
-// PurgeExpiredUploads scans the fs for expired downloads and removes any leftovers
-func (fs *Decomposedfs) PurgeExpiredUploads(purgedChan chan<- storage.UploadMetadata) error {
-	metadata, err := fs.uploadInfos(context.Background())
-	if err != nil {
-		return err
-	}
-
-	for _, m := range metadata {
-		uploadMetadata, err := upload.ReadMetadata(context.TODO(), fs.lu, m.GetID())
-		if err != nil {
-			continue
-		}
-		expires, err := strconv.Atoi(uploadMetadata.Expires)
-=======
 // ListUploadSessions returns the upload sessions for the given filter
 func (fs *Decomposedfs) ListUploadSessions(ctx context.Context, filter storage.UploadSessionFilter) ([]storage.UploadSession, error) {
 	var sessions []storage.UploadSession
@@ -732,7 +686,6 @@
 	} else {
 		var err error
 		sessions, err = fs.uploadSessions(ctx)
->>>>>>> a389ddc6
 		if err != nil {
 			return nil, err
 		}
@@ -743,23 +696,6 @@
 		if filter.Processing != nil && *filter.Processing != session.IsProcessing() {
 			continue
 		}
-<<<<<<< HEAD
-		if int64(expires) < time.Now().Unix() {
-			purgedChan <- uploadMetadata
-			up, err := fs.tusDataStore.GetUpload(context.Background(), m.GetID())
-			if err != nil {
-				return err
-			}
-			if tu, ok := up.(tusd.TerminatableUpload); ok {
-				err = tu.Terminate(context.Background())
-				if err != nil {
-					return err
-				}
-			}
-			err = os.Remove(fs.lu.UploadPath(m.GetID()))
-			if err != nil {
-				return err
-=======
 		if filter.Expired != nil {
 			if *filter.Expired {
 				if now.Before(session.Expires()) {
@@ -769,69 +705,27 @@
 				if now.After(session.Expires()) {
 					continue
 				}
->>>>>>> a389ddc6
 			}
 		}
 		filteredSessions = append(filteredSessions, session)
 	}
 	return filteredSessions, nil
-}
-
-<<<<<<< HEAD
-func (fs *Decomposedfs) uploadInfos(ctx context.Context) ([]storage.UploadMetadata, error) {
-	metadata := []storage.UploadMetadata{}
-	metadataFiles, err := filepath.Glob(filepath.Join(fs.o.Root, "uploads", "*.mpk")) // FIXME
-=======
-// AsTerminatableUpload returns a TerminatableUpload
-// To implement the termination extension as specified in https://tus.io/protocols/resumable-upload.html#termination
-// the storage needs to implement AsTerminatableUpload
-func (fs *Decomposedfs) AsTerminatableUpload(up tusd.Upload) tusd.TerminatableUpload {
-	return up.(*upload.Upload)
-}
-
-// AsLengthDeclarableUpload returns a LengthDeclarableUpload
-// To implement the creation-defer-length extension as specified in https://tus.io/protocols/resumable-upload.html#creation
-// the storage needs to implement AsLengthDeclarableUpload
-func (fs *Decomposedfs) AsLengthDeclarableUpload(up tusd.Upload) tusd.LengthDeclarableUpload {
-	return up.(*upload.Upload)
-}
-
-// AsConcatableUpload returns a ConcatableUpload
-// To implement the concatenation extension as specified in https://tus.io/protocols/resumable-upload.html#concatenation
-// the storage needs to implement AsConcatableUpload
-func (fs *Decomposedfs) AsConcatableUpload(up tusd.Upload) tusd.ConcatableUpload {
-	return up.(*upload.Upload)
 }
 
 func (fs *Decomposedfs) uploadSessions(ctx context.Context) ([]storage.UploadSession, error) {
 	uploads := []storage.UploadSession{}
 	infoFiles, err := filepath.Glob(filepath.Join(fs.o.Root, "uploads", "*.info"))
->>>>>>> a389ddc6
-	if err != nil {
-		return nil, err
-	}
-
-<<<<<<< HEAD
-	for _, f := range metadataFiles {
-		match := _idRegexp.FindStringSubmatch(f)
-		if match == nil || len(match) < 2 {
-			continue
-		}
-		up, err := fs.GetUploadMetadata(ctx, match[1])
-=======
+	if err != nil {
+		return nil, err
+	}
+
 	for _, info := range infoFiles {
 		progress, err := fs.getUploadSession(ctx, info)
->>>>>>> a389ddc6
 		if err != nil {
 			appctx.GetLogger(ctx).Error().Interface("path", info).Msg("Decomposedfs: could not getUploadSession")
 			continue
 		}
 
-<<<<<<< HEAD
-		metadata = append(metadata, up)
-	}
-	return metadata, nil
-=======
 		uploads = append(uploads, progress)
 	}
 	return uploads, nil
@@ -842,24 +736,20 @@
 	if match == nil || len(match) < 2 {
 		return nil, fmt.Errorf("invalid upload path")
 	}
-	up, err := fs.GetUpload(ctx, match[1])
-	if err != nil {
-		return nil, err
-	}
-	info, err := up.GetInfo(context.Background())
+
+	metadata, err := upload.ReadMetadata(ctx, fs.lu, match[1])
 	if err != nil {
 		return nil, err
 	}
 	// upload processing state is stored in the node, for decomposedfs the NodeId is always set by InitiateUpload
-	n, err := node.ReadNode(ctx, fs.lu, info.Storage["SpaceRoot"], info.Storage["NodeId"], true, nil, true)
+	n, err := node.ReadNode(ctx, fs.lu, metadata.SpaceRoot, metadata.NodeID, true, nil, true)
 	if err != nil {
 		return nil, err
 	}
 	progress := upload.Progress{
 		Path:       path,
-		Info:       info,
+		Metadata:   metadata,
 		Processing: n.IsProcessing(ctx),
 	}
 	return progress, nil
->>>>>>> a389ddc6
 }