// Copyright 2018-2021 CERN
//
// Licensed under the Apache License, Version 2.0 (the "License");
// you may not use this file except in compliance with the License.
// You may obtain a copy of the License at
//
//     http://www.apache.org/licenses/LICENSE-2.0
//
// Unless required by applicable law or agreed to in writing, software
// distributed under the License is distributed on an "AS IS" BASIS,
// WITHOUT WARRANTIES OR CONDITIONS OF ANY KIND, either express or implied.
// See the License for the specific language governing permissions and
// limitations under the License.
//
// In applying this license, CERN does not waive the privileges and immunities
// granted to it by virtue of its status as an Intergovernmental Organization
// or submit itself to any jurisdiction.

package decomposedfs

import (
	"context"
	"fmt"
	"io"
	"net/url"
	"path"
	"path/filepath"
	"strconv"
	"strings"
	"time"

	user "github.com/cs3org/go-cs3apis/cs3/identity/user/v1beta1"
	rpcv1beta1 "github.com/cs3org/go-cs3apis/cs3/rpc/v1beta1"
	provider "github.com/cs3org/go-cs3apis/cs3/storage/provider/v1beta1"
	ctxpkg "github.com/cs3org/reva/v2/pkg/ctx"
	"github.com/cs3org/reva/v2/pkg/errtypes"
	"github.com/cs3org/reva/v2/pkg/events"
	"github.com/cs3org/reva/v2/pkg/logger"
	"github.com/cs3org/reva/v2/pkg/rgrpc/todo/pool"
	"github.com/cs3org/reva/v2/pkg/rhttp/datatx/metrics"
	"github.com/cs3org/reva/v2/pkg/rhttp/datatx/utils/download"
	"github.com/cs3org/reva/v2/pkg/storage"
	"github.com/cs3org/reva/v2/pkg/storage/utils/chunking"
	"github.com/cs3org/reva/v2/pkg/storage/utils/decomposedfs/aspects"
	"github.com/cs3org/reva/v2/pkg/storage/utils/decomposedfs/lookup"
	"github.com/cs3org/reva/v2/pkg/storage/utils/decomposedfs/metadata"
	"github.com/cs3org/reva/v2/pkg/storage/utils/decomposedfs/migrator"
	"github.com/cs3org/reva/v2/pkg/storage/utils/decomposedfs/node"
	"github.com/cs3org/reva/v2/pkg/storage/utils/decomposedfs/options"
	"github.com/cs3org/reva/v2/pkg/storage/utils/decomposedfs/permissions"
	"github.com/cs3org/reva/v2/pkg/storage/utils/decomposedfs/spaceidindex"
	"github.com/cs3org/reva/v2/pkg/storage/utils/decomposedfs/tree"
	"github.com/cs3org/reva/v2/pkg/storage/utils/decomposedfs/upload"
	"github.com/cs3org/reva/v2/pkg/storage/utils/decomposedfs/usermapper"
	"github.com/cs3org/reva/v2/pkg/storage/utils/filelocks"
	"github.com/cs3org/reva/v2/pkg/storage/utils/templates"
	"github.com/cs3org/reva/v2/pkg/storagespace"
	"github.com/cs3org/reva/v2/pkg/store"
	"github.com/cs3org/reva/v2/pkg/utils"
	"github.com/jellydator/ttlcache/v2"
	"github.com/pkg/errors"
	tusd "github.com/tus/tusd/pkg/handler"
	microstore "go-micro.dev/v4/store"
	"go.opentelemetry.io/otel"
	"go.opentelemetry.io/otel/trace"
	"golang.org/x/sync/errgroup"
)

var (
	tracer trace.Tracer

	_registeredEvents = []events.Unmarshaller{
		events.PostprocessingFinished{},
		events.PostprocessingStepFinished{},
		events.RestartPostprocessing{},
	}
)

func init() {
	tracer = otel.Tracer("github.com/cs3org/reva/pkg/storage/utils/decomposedfs")
}

// Session is the interface that OcisSession implements. By combining tus.Upload,
// storage.UploadSession and custom functions we can reuse the same struct throughout
// the whole upload lifecycle.
//
// Some functions that are only used by decomposedfs are not yet part of this interface.
// They might be added after more refactoring.
type Session interface {
	tusd.Upload
	storage.UploadSession
	upload.Session
	LockID() string
}

type SessionStore interface {
	New(ctx context.Context) *upload.OcisSession
	List(ctx context.Context) ([]*upload.OcisSession, error)
	Get(ctx context.Context, id string) (*upload.OcisSession, error)
	Cleanup(ctx context.Context, session upload.Session, revertNodeMetadata, keepUpload, unmarkPostprocessing bool)
}

// Decomposedfs provides the base for decomposed filesystem implementations
type Decomposedfs struct {
	lu           node.PathLookup
	tp           node.Tree
	o            *options.Options
	p            permissions.Permissions
	um           usermapper.Mapper
	chunkHandler *chunking.ChunkHandler
	stream       events.Stream
	sessionStore SessionStore

	UserCache       *ttlcache.Cache
	userSpaceIndex  *spaceidindex.Index
	groupSpaceIndex *spaceidindex.Index
	spaceTypeIndex  *spaceidindex.Index
}

// NewDefault returns an instance with default components
func NewDefault(m map[string]interface{}, bs tree.Blobstore, es events.Stream) (storage.FS, error) {
	o, err := options.New(m)
	if err != nil {
		return nil, err
	}

	var lu *lookup.Lookup
	switch o.MetadataBackend {
	case "xattrs":
		lu = lookup.New(metadata.XattrsBackend{}, o)
	case "messagepack":
		lu = lookup.New(metadata.NewMessagePackBackend(o.Root, o.FileMetadataCache), o)
	default:
		return nil, fmt.Errorf("unknown metadata backend %s, only 'messagepack' or 'xattrs' (default) supported", o.MetadataBackend)
	}

	tp := tree.New(lu, bs, o, store.Create(
		store.Store(o.IDCache.Store),
		store.TTL(o.IDCache.TTL),
		store.Size(o.IDCache.Size),
		microstore.Nodes(o.IDCache.Nodes...),
		microstore.Database(o.IDCache.Database),
		microstore.Table(o.IDCache.Table),
		store.DisablePersistence(o.IDCache.DisablePersistence),
		store.Authentication(o.IDCache.AuthUsername, o.IDCache.AuthPassword),
	))

	permissionsSelector, err := pool.PermissionsSelector(o.PermissionsSVC, pool.WithTLSMode(o.PermTLSMode))
	if err != nil {
		return nil, err
	}

	aspects := aspects.Aspects{
		Lookup:      lu,
		Tree:        tp,
		Permissions: permissions.NewPermissions(node.NewPermissions(lu), permissionsSelector),
		EventStream: es,
	}

	return New(o, aspects)
}

// New returns an implementation of the storage.FS interface that talks to
// a local filesystem.
func New(o *options.Options, aspects aspects.Aspects) (storage.FS, error) {
	log := logger.New()

	err := aspects.Tree.Setup()
	if err != nil {
		log.Error().Err(err).Msg("could not setup tree")
		return nil, errors.Wrap(err, "could not setup tree")
	}

	// Run migrations & return
	m := migrator.New(aspects.Lookup, log)
	err = m.RunMigrations()
	if err != nil {
		log.Error().Err(err).Msg("could not migrate tree")
		return nil, errors.Wrap(err, "could not migrate tree")
	}

	if o.MaxAcquireLockCycles != 0 {
		filelocks.SetMaxLockCycles(o.MaxAcquireLockCycles)
	}

	if o.LockCycleDurationFactor != 0 {
		filelocks.SetLockCycleDurationFactor(o.LockCycleDurationFactor)
	}
	userSpaceIndex := spaceidindex.New(filepath.Join(o.Root, "indexes"), "by-user-id")
	err = userSpaceIndex.Init()
	if err != nil {
		return nil, err
	}
	groupSpaceIndex := spaceidindex.New(filepath.Join(o.Root, "indexes"), "by-group-id")
	err = groupSpaceIndex.Init()
	if err != nil {
		return nil, err
	}
	spaceTypeIndex := spaceidindex.New(filepath.Join(o.Root, "indexes"), "by-type")
	err = spaceTypeIndex.Init()
	if err != nil {
		return nil, err
	}

	// set a nil usermapper if we don't have one
	if aspects.UserMapper == nil {
		var nilum *usermapper.UnixMapper
		aspects.UserMapper = nilum
	}

	fs := &Decomposedfs{
		tp:              aspects.Tree,
		lu:              aspects.Lookup,
		o:               o,
		p:               aspects.Permissions,
		um:              aspects.UserMapper,
		chunkHandler:    chunking.NewChunkHandler(filepath.Join(o.Root, "uploads")),
		stream:          aspects.EventStream,
		UserCache:       ttlcache.NewCache(),
		userSpaceIndex:  userSpaceIndex,
		groupSpaceIndex: groupSpaceIndex,
		spaceTypeIndex:  spaceTypeIndex,
<<<<<<< HEAD
=======
		sessionStore:    upload.NewSessionStore(aspects.Lookup, aspects.Tree, o.Root, aspects.EventStream, o.AsyncFileUploads, o.Tokens, aspects.DisableVersioning),
>>>>>>> 034a8cf4
	}
	fs.sessionStore = upload.NewSessionStore(fs, aspects, o.Root, o.AsyncFileUploads, o.Tokens)

	if o.AsyncFileUploads {
		if fs.stream == nil {
			log.Error().Msg("need event stream for async file processing")
			return nil, errors.New("need nats for async file processing")
		}

		ch, err := events.Consume(fs.stream, "dcfs", _registeredEvents...)
		if err != nil {
			return nil, err
		}

		if o.Events.NumConsumers <= 0 {
			o.Events.NumConsumers = 1
		}

		for i := 0; i < o.Events.NumConsumers; i++ {
			go fs.Postprocessing(ch)
		}
	}

	return fs, nil
}

// Postprocessing starts the postprocessing result collector
func (fs *Decomposedfs) Postprocessing(ch <-chan events.Event) {
	ctx := context.TODO() // we should pass the trace id in the event and initialize the trace provider here
	ctx, span := tracer.Start(ctx, "Postprocessing")
	defer span.End()
	log := logger.New()
	for event := range ch {
		switch ev := event.Event.(type) {
		case events.PostprocessingFinished:
			sublog := log.With().Str("event", "PostprocessingFinished").Str("uploadid", ev.UploadID).Logger()
			session, err := fs.sessionStore.Get(ctx, ev.UploadID)
			if err != nil {
				sublog.Error().Err(err).Msg("Failed to get upload")
				continue // NOTE: since we can't get the upload, we can't delete the blob
			}

			ctx = session.Context(ctx)

			n, err := session.Node(ctx)
			if err != nil {
				sublog.Error().Err(err).Msg("could not read node")
				continue
			}
			sublog = log.With().Str("spaceid", session.SpaceID()).Str("nodeid", session.NodeID()).Logger()
			if !n.Exists {
				sublog.Debug().Msg("node no longer exists")
				fs.sessionStore.Cleanup(ctx, session, false, false, false)
				continue
			}

			var (
				failed             bool
				revertNodeMetadata bool
				keepUpload         bool
			)
			unmarkPostprocessing := true

			switch ev.Outcome {
			default:
				sublog.Error().Str("outcome", string(ev.Outcome)).Msg("unknown postprocessing outcome - aborting")
				fallthrough
			case events.PPOutcomeAbort:
				failed = true
				revertNodeMetadata = true
				keepUpload = true
				metrics.UploadSessionsAborted.Inc()
			case events.PPOutcomeContinue:
				if err := session.Finalize(); err != nil {
					sublog.Error().Err(err).Msg("could not finalize upload")
					failed = true
					revertNodeMetadata = false
					keepUpload = true
					// keep postprocessing status so the upload is not deleted during housekeeping
					unmarkPostprocessing = false
				} else {
					metrics.UploadSessionsFinalized.Inc()
				}
			case events.PPOutcomeDelete:
				failed = true
				revertNodeMetadata = true
				metrics.UploadSessionsDeleted.Inc()
			}

			getParent := func() *node.Node {
				p, err := n.Parent(ctx)
				if err != nil {
					sublog.Error().Err(err).Msg("could not read parent")
					return nil
				}
				return p
			}

			now := time.Now()
			if failed {
				// if no other upload session is in progress (processing id != session id) or has finished (processing id == "")
				latestSession, err := n.ProcessingID(ctx)
				if err != nil {
					sublog.Error().Err(err).Msg("reading node for session failed")
				}
				if latestSession == session.ID() {
					// propagate reverted sizeDiff after failed postprocessing
					if err := fs.tp.Propagate(ctx, n, -session.SizeDiff()); err != nil {
						sublog.Error().Err(err).Msg("could not propagate tree size change")
					}
				}
			} else if p := getParent(); p != nil {
				// update parent tmtime to propagate etag change after successful postprocessing
				_ = p.SetTMTime(ctx, &now)
				if err := fs.tp.Propagate(ctx, p, 0); err != nil {
					sublog.Error().Err(err).Msg("could not propagate etag change")
				}
			}

			fs.sessionStore.Cleanup(ctx, session, revertNodeMetadata, keepUpload, unmarkPostprocessing)

			if err := events.Publish(
				ctx,
				fs.stream,
				events.UploadReady{
					UploadID:      ev.UploadID,
					Failed:        failed,
					ExecutingUser: ev.ExecutingUser,
					Filename:      ev.Filename,
					FileRef: &provider.Reference{
						ResourceId: &provider.ResourceId{
							StorageId: session.ProviderID(),
							SpaceId:   session.SpaceID(),
							OpaqueId:  session.SpaceID(),
						},
						Path: utils.MakeRelativePath(filepath.Join(session.Dir(), session.Filename())),
					},
					Timestamp:  utils.TimeToTS(now),
					SpaceOwner: n.SpaceOwnerOrManager(ctx),
				},
			); err != nil {
				sublog.Error().Err(err).Msg("Failed to publish UploadReady event")
			}
		case events.RestartPostprocessing:
			sublog := log.With().Str("event", "RestartPostprocessing").Str("uploadid", ev.UploadID).Logger()
			session, err := fs.sessionStore.Get(ctx, ev.UploadID)
			if err != nil {
				sublog.Error().Err(err).Msg("Failed to get upload")
				continue
			}
			n, err := session.Node(ctx)
			if err != nil {
				sublog.Error().Err(err).Msg("could not read node")
				continue
			}
			sublog = log.With().Str("spaceid", session.SpaceID()).Str("nodeid", session.NodeID()).Logger()
			s, err := session.URL(ctx)
			if err != nil {
				sublog.Error().Err(err).Msg("could not create url")
				continue
			}

			metrics.UploadSessionsRestarted.Inc()

			// restart postprocessing
			if err := events.Publish(ctx, fs.stream, events.BytesReceived{
				UploadID:      session.ID(),
				URL:           s,
				SpaceOwner:    n.SpaceOwnerOrManager(ctx),
				ExecutingUser: &user.User{Id: &user.UserId{OpaqueId: "postprocessing-restart"}}, // send nil instead?
				ResourceID:    &provider.ResourceId{SpaceId: n.SpaceID, OpaqueId: n.ID},
				Filename:      session.Filename(),
				Filesize:      uint64(session.Size()),
			}); err != nil {
				sublog.Error().Err(err).Msg("Failed to publish BytesReceived event")
			}
		case events.PostprocessingStepFinished:
			sublog := log.With().Str("event", "PostprocessingStepFinished").Str("uploadid", ev.UploadID).Logger()
			if ev.FinishedStep != events.PPStepAntivirus {
				// atm we are only interested in antivirus results
				continue
			}

			res := ev.Result.(events.VirusscanResult)
			if res.ErrorMsg != "" {
				// scan failed somehow
				// Should we handle this here?
				continue
			}
			sublog = log.With().Str("scan_description", res.Description).Bool("infected", res.Infected).Logger()

			var n *node.Node
			switch ev.UploadID {
			case "":
				// uploadid is empty -> this was an on-demand scan
				/* ON DEMAND SCANNING NOT SUPPORTED ATM
				ctx := ctxpkg.ContextSetUser(context.Background(), ev.ExecutingUser)
				ref := &provider.Reference{ResourceId: ev.ResourceID}

				no, err := fs.lu.NodeFromResource(ctx, ref)
				if err != nil {
					log.Error().Err(err).Interface("resourceID", ev.ResourceID).Msg("Failed to get node after scan")
					continue

				}
				n = no
				if ev.Outcome == events.PPOutcomeDelete {
					// antivir wants us to delete the file. We must obey and need to

					// check if there a previous versions existing
					revs, err := fs.ListRevisions(ctx, ref)
					if len(revs) == 0 {
						if err != nil {
							log.Error().Err(err).Interface("resourceID", ev.ResourceID).Msg("Failed to list revisions. Fallback to delete file")
						}

						// no versions -> trash file
						err := fs.Delete(ctx, ref)
						if err != nil {
							log.Error().Err(err).Interface("resourceID", ev.ResourceID).Msg("Failed to delete infected resource")
							continue
						}

						// now purge it from the recycle bin
						if err := fs.PurgeRecycleItem(ctx, &provider.Reference{ResourceId: &provider.ResourceId{SpaceId: n.SpaceID, OpaqueId: n.SpaceID}}, n.ID, "/"); err != nil {
							log.Error().Err(err).Interface("resourceID", ev.ResourceID).Msg("Failed to purge infected resource from trash")
						}

						// remove cache entry in gateway
						fs.cache.RemoveStatContext(ctx, ev.ExecutingUser.GetId(), &provider.ResourceId{SpaceId: n.SpaceID, OpaqueId: n.ID})
						continue
					}

					// we have versions - find the newest
					versions := make(map[uint64]string) // remember all versions - we need them later
					var nv uint64
					for _, v := range revs {
						versions[v.Mtime] = v.Key
						if v.Mtime > nv {
							nv = v.Mtime
						}
					}

					// restore newest version
					if err := fs.RestoreRevision(ctx, ref, versions[nv]); err != nil {
						log.Error().Err(err).Interface("resourceID", ev.ResourceID).Str("revision", versions[nv]).Msg("Failed to restore revision")
						continue
					}

					// now find infected version
					revs, err = fs.ListRevisions(ctx, ref)
					if err != nil {
						log.Error().Err(err).Interface("resourceID", ev.ResourceID).Msg("Error listing revisions after restore")
					}

					for _, v := range revs {
						// we looking for a version that was previously not there
						if _, ok := versions[v.Mtime]; ok {
							continue
						}

						if err := fs.DeleteRevision(ctx, ref, v.Key); err != nil {
							log.Error().Err(err).Interface("resourceID", ev.ResourceID).Str("revision", v.Key).Msg("Failed to delete revision")
						}
					}

					// remove cache entry in gateway
					fs.cache.RemoveStatContext(ctx, ev.ExecutingUser.GetId(), &provider.ResourceId{SpaceId: n.SpaceID, OpaqueId: n.ID})
					continue
				}
				*/
			default:
				// uploadid is not empty -> this is an async upload
				session, err := fs.sessionStore.Get(ctx, ev.UploadID)
				if err != nil {
					sublog.Error().Err(err).Msg("Failed to get upload")
					continue
				}

				n, err = session.Node(ctx)
				if err != nil {
					sublog.Error().Err(err).Msg("Failed to get node after scan")
					continue
				}
				sublog = log.With().Str("spaceid", session.SpaceID()).Str("nodeid", session.NodeID()).Logger()
			}

			if err := n.SetScanData(ctx, res.Description, res.Scandate); err != nil {
				sublog.Error().Err(err).Msg("Failed to set scan results")
				continue
			}

			metrics.UploadSessionsScanned.Inc()
		default:
			log.Error().Interface("event", ev).Msg("Unknown event")
		}
	}
}

// Shutdown shuts down the storage
func (fs *Decomposedfs) Shutdown(ctx context.Context) error {
	return nil
}

// GetQuota returns the quota available
// TODO Document in the cs3 should we return quota or free space?
func (fs *Decomposedfs) GetQuota(ctx context.Context, ref *provider.Reference) (total uint64, inUse uint64, remaining uint64, err error) {
	ctx, span := tracer.Start(ctx, "GetQuota")
	defer span.End()
	var n *node.Node
	if ref == nil {
		err = errtypes.BadRequest("no space given")
		return 0, 0, 0, err
	}
	if n, err = fs.lu.NodeFromResource(ctx, ref); err != nil {
		return 0, 0, 0, err
	}

	if !n.Exists {
		err = errtypes.NotFound(filepath.Join(n.ParentID, n.Name))
		return 0, 0, 0, err
	}

	rp, err := fs.p.AssemblePermissions(ctx, n)
	switch {
	case err != nil:
		return 0, 0, 0, err
	case !rp.GetQuota && !fs.p.ListAllSpaces(ctx):
		f, _ := storagespace.FormatReference(ref)
		if rp.Stat {
			return 0, 0, 0, errtypes.PermissionDenied(f)
		}
		return 0, 0, 0, errtypes.NotFound(f)
	}

	// FIXME move treesize & quota to fieldmask
	ri, err := n.AsResourceInfo(ctx, &rp, []string{"treesize", "quota"}, []string{}, true)
	if err != nil {
		return 0, 0, 0, err
	}

	quotaStr := node.QuotaUnknown
	if ri.Opaque != nil && ri.Opaque.Map != nil && ri.Opaque.Map["quota"] != nil && ri.Opaque.Map["quota"].Decoder == "plain" {
		quotaStr = string(ri.Opaque.Map["quota"].Value)
	}

	// FIXME this reads remaining disk size from the local disk, not the blobstore
	remaining, err = node.GetAvailableSize(n.InternalPath())
	if err != nil {
		return 0, 0, 0, err
	}

	return fs.calculateTotalUsedRemaining(quotaStr, ri.Size, remaining)
}

func (fs *Decomposedfs) calculateTotalUsedRemaining(quotaStr string, inUse, remaining uint64) (uint64, uint64, uint64, error) {
	var err error
	var total uint64
	switch quotaStr {
	case node.QuotaUncalculated, node.QuotaUnknown:
		// best we can do is return current total
		// TODO indicate unlimited total? -> in opaque data?
	case node.QuotaUnlimited:
		total = 0
	default:
		total, err = strconv.ParseUint(quotaStr, 10, 64)
		if err != nil {
			return 0, 0, 0, err
		}

		if total <= remaining {
			// Prevent overflowing
			if inUse >= total {
				remaining = 0
			} else {
				remaining = total - inUse
			}
		}
	}
	return total, inUse, remaining, nil
}

// CreateHome creates a new home node for the given user
func (fs *Decomposedfs) CreateHome(ctx context.Context) (err error) {
	ctx, span := tracer.Start(ctx, "CreateHome")
	defer span.End()
	if fs.o.UserLayout == "" {
		return errtypes.NotSupported("Decomposedfs: CreateHome() home supported disabled")
	}

	u := ctxpkg.ContextMustGetUser(ctx)
	res, err := fs.CreateStorageSpace(ctx, &provider.CreateStorageSpaceRequest{
		Type:  _spaceTypePersonal,
		Owner: u,
	})
	if err != nil {
		return err
	}
	if res.Status.Code != rpcv1beta1.Code_CODE_OK {
		return errtypes.NewErrtypeFromStatus(res.Status)
	}
	return nil
}

// GetHome is called to look up the home path for a user
// It is NOT supposed to return the internal path but the external path
func (fs *Decomposedfs) GetHome(ctx context.Context) (string, error) {
	ctx, span := tracer.Start(ctx, "GetHome")
	defer span.End()
	if fs.o.UserLayout == "" {
		return "", errtypes.NotSupported("Decomposedfs: GetHome() home supported disabled")
	}
	u := ctxpkg.ContextMustGetUser(ctx)
	layout := templates.WithUser(u, fs.o.UserLayout)
	return filepath.Join(fs.o.Root, layout), nil // TODO use a namespace?
}

// GetPathByID returns the fn pointed by the file id, without the internal namespace
func (fs *Decomposedfs) GetPathByID(ctx context.Context, id *provider.ResourceId) (string, error) {
	ctx, span := tracer.Start(ctx, "GetPathByID")
	defer span.End()
	n, err := fs.lu.NodeFromID(ctx, id)
	if err != nil {
		return "", err
	}
	rp, err := fs.p.AssemblePermissions(ctx, n)
	switch {
	case err != nil:
		return "", err
	case !rp.GetPath:
		f := storagespace.FormatResourceID(*id)
		if rp.Stat {
			return "", errtypes.PermissionDenied(f)
		}
		return "", errtypes.NotFound(f)
	}

	hp := func(n *node.Node) bool {
		perms, err := fs.p.AssemblePermissions(ctx, n)
		if err != nil {
			return false
		}
		return perms.GetPath
	}
	return fs.lu.Path(ctx, n, hp)
}

// CreateDir creates the specified directory
func (fs *Decomposedfs) CreateDir(ctx context.Context, ref *provider.Reference) (err error) {
	ctx, span := tracer.Start(ctx, "CreateDir")
	defer span.End()

	name := path.Base(ref.Path)
	if name == "" || name == "." || name == "/" {
		return errtypes.BadRequest("Invalid path: " + ref.Path)
	}

	parentRef := &provider.Reference{
		ResourceId: ref.ResourceId,
		Path:       path.Dir(ref.Path),
	}

	// verify parent exists
	var n *node.Node
	if n, err = fs.lu.NodeFromResource(ctx, parentRef); err != nil {
		if e, ok := err.(errtypes.NotFound); ok {
			return errtypes.PreconditionFailed(e.Error())
		}
		return
	}
	// TODO check if user has access to root / space
	if !n.Exists {
		return errtypes.PreconditionFailed(parentRef.Path)
	}

	rp, err := fs.p.AssemblePermissions(ctx, n)
	switch {
	case err != nil:
		return err
	case !rp.CreateContainer:
		f, _ := storagespace.FormatReference(ref)
		if rp.Stat {
			return errtypes.PermissionDenied(f)
		}
		return errtypes.NotFound(f)
	}

	// Set space owner in context
	storagespace.ContextSendSpaceOwnerID(ctx, n.SpaceOwnerOrManager(ctx))

	// check lock
	if err := n.CheckLock(ctx); err != nil {
		return err
	}

	// verify child does not exist, yet
	if n, err = n.Child(ctx, name); err != nil {
		return
	}
	if n.Exists {
		return errtypes.AlreadyExists(ref.Path)
	}

	if err = fs.tp.CreateDir(ctx, n); err != nil {
		return
	}

	return
}

// TouchFile as defined in the storage.FS interface
func (fs *Decomposedfs) TouchFile(ctx context.Context, ref *provider.Reference, markprocessing bool, mtime string) error {
	ctx, span := tracer.Start(ctx, "TouchFile")
	defer span.End()
	parentRef := &provider.Reference{
		ResourceId: ref.ResourceId,
		Path:       path.Dir(ref.Path),
	}

	// verify parent exists
	parent, err := fs.lu.NodeFromResource(ctx, parentRef)
	if err != nil {
		return errtypes.InternalError(err.Error())
	}
	if !parent.Exists {
		return errtypes.NotFound(parentRef.Path)
	}

	n, err := fs.lu.NodeFromResource(ctx, ref)
	if err != nil {
		return errtypes.InternalError(err.Error())
	}

	rp, err := fs.p.AssemblePermissions(ctx, n)
	switch {
	case err != nil:
		return err
	case !rp.InitiateFileUpload:
		f, _ := storagespace.FormatReference(ref)
		if rp.Stat {
			return errtypes.PermissionDenied(f)
		}
		return errtypes.NotFound(f)
	}

	// Set space owner in context
	storagespace.ContextSendSpaceOwnerID(ctx, n.SpaceOwnerOrManager(ctx))

	// check lock
	if err := n.CheckLock(ctx); err != nil {
		return err
	}
	return fs.tp.TouchFile(ctx, n, markprocessing, mtime)
}

// CreateReference creates a reference as a node folder with the target stored in extended attributes
// There is no difference between the /Shares folder and normal nodes because the storage is not supposed to be accessible
// without the storage provider. In effect everything is a shadow namespace.
// To mimic the eos and owncloud driver we only allow references as children of the "/Shares" folder
// FIXME: This comment should explain briefly what a reference is in this context.
func (fs *Decomposedfs) CreateReference(ctx context.Context, p string, targetURI *url.URL) (err error) {
	return errtypes.NotSupported("not implemented")
}

// Move moves a resource from one reference to another
func (fs *Decomposedfs) Move(ctx context.Context, oldRef, newRef *provider.Reference) (err error) {
	ctx, span := tracer.Start(ctx, "Move")
	defer span.End()
	var oldNode, newNode *node.Node
	if oldNode, err = fs.lu.NodeFromResource(ctx, oldRef); err != nil {
		return
	}

	if !oldNode.Exists {
		err = errtypes.NotFound(filepath.Join(oldNode.ParentID, oldNode.Name))
		return
	}

	rp, err := fs.p.AssemblePermissions(ctx, oldNode)
	switch {
	case err != nil:
		return err
	case !rp.Move:
		f, _ := storagespace.FormatReference(oldRef)
		if rp.Stat {
			return errtypes.PermissionDenied(f)
		}
		return errtypes.NotFound(f)
	}

	if newNode, err = fs.lu.NodeFromResource(ctx, newRef); err != nil {
		return
	}
	if newNode.Exists {
		err = errtypes.AlreadyExists(filepath.Join(newNode.ParentID, newNode.Name))
		return
	}

	rp, err = fs.p.AssemblePermissions(ctx, newNode)
	switch {
	case err != nil:
		return err
	case oldNode.IsDir(ctx) && !rp.CreateContainer:
		f, _ := storagespace.FormatReference(newRef)
		if rp.Stat {
			return errtypes.PermissionDenied(f)
		}
		return errtypes.NotFound(f)
	case !oldNode.IsDir(ctx) && !rp.InitiateFileUpload:
		f, _ := storagespace.FormatReference(newRef)
		if rp.Stat {
			return errtypes.PermissionDenied(f)
		}
		return errtypes.NotFound(f)
	}

	// Set space owner in context
	storagespace.ContextSendSpaceOwnerID(ctx, newNode.SpaceOwnerOrManager(ctx))

	// check lock on source
	if err := oldNode.CheckLock(ctx); err != nil {
		return err
	}

	// check lock on target
	if err := newNode.CheckLock(ctx); err != nil {
		return err
	}

	return fs.tp.Move(ctx, oldNode, newNode)
}

// GetMD returns the metadata for the specified resource
func (fs *Decomposedfs) GetMD(ctx context.Context, ref *provider.Reference, mdKeys []string, fieldMask []string) (ri *provider.ResourceInfo, err error) {
	ctx, span := tracer.Start(ctx, "GetMD")
	defer span.End()
	var node *node.Node
	if node, err = fs.lu.NodeFromResource(ctx, ref); err != nil {
		return
	}

	if !node.Exists {
		err = errtypes.NotFound(filepath.Join(node.ParentID, node.Name))
		return
	}

	rp, err := fs.p.AssemblePermissions(ctx, node)
	switch {
	case err != nil:
		return nil, err
	case !rp.Stat:
		f, _ := storagespace.FormatReference(ref)
		return nil, errtypes.NotFound(f)
	}

	md, err := node.AsResourceInfo(ctx, &rp, mdKeys, fieldMask, utils.IsRelativeReference(ref))
	if err != nil {
		return nil, err
	}

	addSpace := len(fieldMask) == 0
	for _, p := range fieldMask {
		if p == "space" || p == "*" {
			addSpace = true
			break
		}
	}
	if addSpace {
		if md.Space, err = fs.StorageSpaceFromNode(ctx, node, true); err != nil {
			return nil, err
		}
	}

	return md, nil
}

// ListFolder returns a list of resources in the specified folder
func (fs *Decomposedfs) ListFolder(ctx context.Context, ref *provider.Reference, mdKeys []string, fieldMask []string) ([]*provider.ResourceInfo, error) {
	ctx, span := tracer.Start(ctx, "ListFolder")
	defer span.End()
	n, err := fs.lu.NodeFromResource(ctx, ref)
	if err != nil {
		return nil, err
	}

	if !n.Exists {
		return nil, errtypes.NotFound(filepath.Join(n.ParentID, n.Name))
	}

	rp, err := fs.p.AssemblePermissions(ctx, n)
	switch {
	case err != nil:
		return nil, err
	case !rp.ListContainer:
		f, _ := storagespace.FormatReference(ref)
		if rp.Stat {
			return nil, errtypes.PermissionDenied(f)
		}
		return nil, errtypes.NotFound(f)
	}

	children, err := fs.tp.ListFolder(ctx, n)
	if err != nil {
		return nil, err
	}

	numWorkers := fs.o.MaxConcurrency
	if len(children) < numWorkers {
		numWorkers = len(children)
	}
	work := make(chan *node.Node, len(children))
	results := make(chan *provider.ResourceInfo, len(children))

	g, ctx := errgroup.WithContext(ctx)

	// Distribute work
	g.Go(func() error {
		defer close(work)
		for _, child := range children {
			select {
			case work <- child:
			case <-ctx.Done():
				return ctx.Err()
			}
		}
		return nil
	})

	// Spawn workers that'll concurrently work the queue
	for i := 0; i < numWorkers; i++ {
		g.Go(func() error {
			for child := range work {
				np := rp
				// add this childs permissions
				pset, _ := child.PermissionSet(ctx)
				node.AddPermissions(&np, &pset)
				ri, err := child.AsResourceInfo(ctx, &np, mdKeys, fieldMask, utils.IsRelativeReference(ref))
				if err != nil {
					return errtypes.InternalError(err.Error())
				}
				select {
				case results <- ri:
				case <-ctx.Done():
					return ctx.Err()
				}
			}
			return nil
		})
	}

	// Wait for things to settle down, then close results chan
	go func() {
		_ = g.Wait() // error is checked later
		close(results)
	}()

	finfos := make([]*provider.ResourceInfo, len(children))
	i := 0
	for fi := range results {
		finfos[i] = fi
		i++
	}

	if err := g.Wait(); err != nil {
		return nil, err
	}

	return finfos, nil
}

// Delete deletes the specified resource
func (fs *Decomposedfs) Delete(ctx context.Context, ref *provider.Reference) (err error) {
	ctx, span := tracer.Start(ctx, "Delete")
	defer span.End()
	var node *node.Node
	if node, err = fs.lu.NodeFromResource(ctx, ref); err != nil {
		return
	}
	if !node.Exists {
		return errtypes.NotFound(filepath.Join(node.ParentID, node.Name))
	}

	rp, err := fs.p.AssemblePermissions(ctx, node)
	switch {
	case err != nil:
		return err
	case !rp.Delete:
		f, _ := storagespace.FormatReference(ref)
		if rp.Stat {
			return errtypes.PermissionDenied(f)
		}
		return errtypes.NotFound(f)
	}

	// Set space owner in context
	storagespace.ContextSendSpaceOwnerID(ctx, node.SpaceOwnerOrManager(ctx))

	if err := node.CheckLock(ctx); err != nil {
		return err
	}

	return fs.tp.Delete(ctx, node)
}

// Download returns a reader to the specified resource
func (fs *Decomposedfs) Download(ctx context.Context, ref *provider.Reference) (io.ReadCloser, error) {
	ctx, span := tracer.Start(ctx, "Download")
	defer span.End()
	// check if we are trying to download a revision
	// TODO the CS3 api should allow initiating a revision download
	if ref.ResourceId != nil && strings.Contains(ref.ResourceId.OpaqueId, node.RevisionIDDelimiter) {
		return fs.DownloadRevision(ctx, ref, ref.ResourceId.OpaqueId)
	}

	n, err := fs.lu.NodeFromResource(ctx, ref)
	if err != nil {
		return nil, errors.Wrap(err, "Decomposedfs: error resolving ref")
	}

	if !n.Exists {
		err = errtypes.NotFound(filepath.Join(n.ParentID, n.Name))
		return nil, err
	}

	rp, err := fs.p.AssemblePermissions(ctx, n)
	switch {
	case err != nil:
		return nil, err
	case !rp.InitiateFileDownload:
		f, _ := storagespace.FormatReference(ref)
		if rp.Stat {
			return nil, errtypes.PermissionDenied(f)
		}
		return nil, errtypes.NotFound(f)
	}

	mtime, err := n.GetMTime(ctx)
	if err != nil {
		return nil, errors.Wrap(err, "Decomposedfs: error getting mtime for '"+n.ID+"'")
	}
	currentEtag, err := node.CalculateEtag(n.ID, mtime)
	if err != nil {
		return nil, errors.Wrap(err, "Decomposedfs: error calculating etag for '"+n.ID+"'")
	}
	expectedEtag := download.EtagFromContext(ctx)
	if currentEtag != expectedEtag {
		return nil, errtypes.Aborted(fmt.Sprintf("file changed from etag %s to %s", expectedEtag, currentEtag))
	}
	reader, err := fs.tp.ReadBlob(n)
	if err != nil {
		return nil, errors.Wrap(err, "Decomposedfs: error download blob '"+n.ID+"'")
	}
	return reader, nil
}

// GetLock returns an existing lock on the given reference
func (fs *Decomposedfs) GetLock(ctx context.Context, ref *provider.Reference) (*provider.Lock, error) {
	ctx, span := tracer.Start(ctx, "GetLock")
	defer span.End()
	node, err := fs.lu.NodeFromResource(ctx, ref)
	if err != nil {
		return nil, errors.Wrap(err, "Decomposedfs: error resolving ref")
	}

	if !node.Exists {
		err = errtypes.NotFound(filepath.Join(node.ParentID, node.Name))
		return nil, err
	}

	rp, err := fs.p.AssemblePermissions(ctx, node)
	switch {
	case err != nil:
		return nil, err
	case !rp.InitiateFileDownload:
		f, _ := storagespace.FormatReference(ref)
		if rp.Stat {
			return nil, errtypes.PermissionDenied(f)
		}
		return nil, errtypes.NotFound(f)
	}

	return node.ReadLock(ctx, false)
}

// SetLock puts a lock on the given reference
func (fs *Decomposedfs) SetLock(ctx context.Context, ref *provider.Reference, lock *provider.Lock) error {
	ctx, span := tracer.Start(ctx, "SetLock")
	defer span.End()
	node, err := fs.lu.NodeFromResource(ctx, ref)
	if err != nil {
		return errors.Wrap(err, "Decomposedfs: error resolving ref")
	}

	if !node.Exists {
		return errtypes.NotFound(filepath.Join(node.ParentID, node.Name))
	}

	rp, err := fs.p.AssemblePermissions(ctx, node)
	switch {
	case err != nil:
		return err
	case !rp.InitiateFileUpload:
		f, _ := storagespace.FormatReference(ref)
		if rp.Stat {
			return errtypes.PermissionDenied(f)
		}
		return errtypes.NotFound(f)
	}

	return node.SetLock(ctx, lock)
}

// RefreshLock refreshes an existing lock on the given reference
func (fs *Decomposedfs) RefreshLock(ctx context.Context, ref *provider.Reference, lock *provider.Lock, existingLockID string) error {
	ctx, span := tracer.Start(ctx, "RefreshLock")
	defer span.End()
	if lock.LockId == "" {
		return errtypes.BadRequest("missing lockid")
	}

	node, err := fs.lu.NodeFromResource(ctx, ref)
	if err != nil {
		return errors.Wrap(err, "Decomposedfs: error resolving ref")
	}

	if !node.Exists {
		return errtypes.NotFound(filepath.Join(node.ParentID, node.Name))
	}

	rp, err := fs.p.AssemblePermissions(ctx, node)
	switch {
	case err != nil:
		return err
	case !rp.InitiateFileUpload:
		f, _ := storagespace.FormatReference(ref)
		if rp.Stat {
			return errtypes.PermissionDenied(f)
		}
		return errtypes.NotFound(f)
	}

	return node.RefreshLock(ctx, lock, existingLockID)
}

// Unlock removes an existing lock from the given reference
func (fs *Decomposedfs) Unlock(ctx context.Context, ref *provider.Reference, lock *provider.Lock) error {
	ctx, span := tracer.Start(ctx, "Unlock")
	defer span.End()
	if lock.LockId == "" {
		return errtypes.BadRequest("missing lockid")
	}

	node, err := fs.lu.NodeFromResource(ctx, ref)
	if err != nil {
		return errors.Wrap(err, "Decomposedfs: error resolving ref")
	}

	if !node.Exists {
		return errtypes.NotFound(filepath.Join(node.ParentID, node.Name))
	}

	rp, err := fs.p.AssemblePermissions(ctx, node)
	switch {
	case err != nil:
		return err
	case !rp.InitiateFileUpload: // TODO do we need a dedicated permission?
		f, _ := storagespace.FormatReference(ref)
		if rp.Stat {
			return errtypes.PermissionDenied(f)
		}
		return errtypes.NotFound(f)
	}

	return node.Unlock(ctx, lock)
}<|MERGE_RESOLUTION|>--- conflicted
+++ resolved
@@ -220,10 +220,6 @@
 		userSpaceIndex:  userSpaceIndex,
 		groupSpaceIndex: groupSpaceIndex,
 		spaceTypeIndex:  spaceTypeIndex,
-<<<<<<< HEAD
-=======
-		sessionStore:    upload.NewSessionStore(aspects.Lookup, aspects.Tree, o.Root, aspects.EventStream, o.AsyncFileUploads, o.Tokens, aspects.DisableVersioning),
->>>>>>> 034a8cf4
 	}
 	fs.sessionStore = upload.NewSessionStore(fs, aspects, o.Root, o.AsyncFileUploads, o.Tokens)
 
