--- conflicted
+++ resolved
@@ -38,56 +38,27 @@
 	Options *options.Options
 }
 
-func getStorageSpaceReference(ref *provider.ResourceId) (string, string, bool) {
-	if strings.HasPrefix(ref.OpaqueId, "/") {
-		// opaqueID looks like "/a-storage-space-id/optional/relative/path"
-		parts := strings.SplitN(ref.OpaqueId, "/", 3)
-		switch len(parts) {
-		case 2:
-			return parts[1], "", true
-		case 3:
-			return parts[1], parts[2], true
-		}
-	}
-	return "", "", false
-}
-
 // NodeFromResource takes in a request path or request id and converts it to a Node
 func (lu *Lookup) NodeFromResource(ctx context.Context, ref *provider.Reference) (*node.Node, error) {
-	if ref.Path != "" {
+	if ref.StorageId == "" || ref.NodeId == "" {
 		return lu.NodeFromPath(ctx, ref.GetPath())
 	}
 
-<<<<<<< HEAD
-	if ref.StorageId != "" || ref.NodeId != "" {
-		return lu.NodeFromID(ctx, ref)
-=======
-	if ref.GetId() != nil {
-		// check if a storage space reference is used
-		if spaceID, relPath, ok := getStorageSpaceReference(ref.GetId()); ok {
-			// currently, the decomposed fs uses the root node id as the space id
-			n, err := lu.NodeFromID(ctx, &provider.ResourceId{OpaqueId: spaceID})
-			if err != nil {
-				return nil, err
-			}
-			if relPath != "" {
-				// now walk the relative path
-				n, err = lu.WalkPath(ctx, n, relPath, func(ctx context.Context, n *node.Node) error {
-					return nil
-				})
-				if err != nil {
-					return nil, err
-				}
-			}
-			return n, nil
+	// currently, the decomposed fs uses the root node id as the space id
+	n, err := lu.NodeFromID(ctx, ref)
+	if err != nil {
+		return nil, err
+	}
+	if ref.Path != "" {
+		// now walk the relative path
+		n, err = lu.WalkPath(ctx, n, ref.Path, func(ctx context.Context, n *node.Node) error {
+			return nil
+		})
+		if err != nil {
+			return nil, err
 		}
-
-		return lu.NodeFromID(ctx, ref.GetId())
->>>>>>> 7b974674
 	}
-
-	// reference is invalid
-	return nil, fmt.Errorf("invalid reference %+v", ref)
+	return n, nil
 }
 
 // NodeFromPath converts a filename into a Node
