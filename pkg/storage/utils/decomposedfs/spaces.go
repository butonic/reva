// Copyright 2018-2021 CERN
//
// Licensed under the Apache License, Version 2.0 (the "License");
// you may not use this file except in compliance with the License.
// You may obtain a copy of the License at
//
//     http://www.apache.org/licenses/LICENSE-2.0
//
// Unless required by applicable law or agreed to in writing, software
// distributed under the License is distributed on an "AS IS" BASIS,
// WITHOUT WARRANTIES OR CONDITIONS OF ANY KIND, either express or implied.
// See the License for the specific language governing permissions and
// limitations under the License.
//
// In applying this license, CERN does not waive the privileges and immunities
// granted to it by virtue of its status as an Intergovernmental Organization
// or submit itself to any jurisdiction.

package decomposedfs

import (
	"context"
	"encoding/json"
	"fmt"
	"math"
	"os"
	"path/filepath"
	"strconv"
	"strings"
	"sync/atomic"
	"time"

	userv1beta1 "github.com/cs3org/go-cs3apis/cs3/identity/user/v1beta1"
	v1beta11 "github.com/cs3org/go-cs3apis/cs3/rpc/v1beta1"
	provider "github.com/cs3org/go-cs3apis/cs3/storage/provider/v1beta1"
	types "github.com/cs3org/go-cs3apis/cs3/types/v1beta1"
	"github.com/cs3org/reva/v2/pkg/appctx"
	ocsconv "github.com/cs3org/reva/v2/pkg/conversions"
	ctxpkg "github.com/cs3org/reva/v2/pkg/ctx"
	"github.com/cs3org/reva/v2/pkg/errtypes"
	"github.com/cs3org/reva/v2/pkg/rgrpc/status"
	"github.com/cs3org/reva/v2/pkg/rgrpc/todo/pool"
	sdk "github.com/cs3org/reva/v2/pkg/sdk/common"
	"github.com/cs3org/reva/v2/pkg/storage/utils/decomposedfs/lookup"
	"github.com/cs3org/reva/v2/pkg/storage/utils/decomposedfs/metadata/prefixes"
	"github.com/cs3org/reva/v2/pkg/storage/utils/decomposedfs/node"
	"github.com/cs3org/reva/v2/pkg/storage/utils/decomposedfs/permissions"
	"github.com/cs3org/reva/v2/pkg/storage/utils/templates"
	"github.com/cs3org/reva/v2/pkg/storagespace"
	"github.com/cs3org/reva/v2/pkg/utils"
	"github.com/pkg/errors"
	"golang.org/x/sync/errgroup"
)

const (
	_spaceTypePersonal = "personal"
	_spaceTypeProject  = "project"
	spaceTypeShare     = "share"
	spaceTypeAny       = "*"
	spaceIDAny         = "*"

	quotaUnrestricted = 0
)

// CreateStorageSpace creates a storage space
func (fs *Decomposedfs) CreateStorageSpace(ctx context.Context, req *provider.CreateStorageSpaceRequest) (*provider.CreateStorageSpaceResponse, error) {
	ctx = context.WithValue(ctx, utils.SpaceGrant, struct{}{})
	u := ctxpkg.ContextMustGetUser(ctx)

	// "everything is a resource" this is the unique ID for the Space resource.
	spaceID, err := fs.lu.GenerateSpaceID(req.Type, req.GetOwner())
	if err != nil {
		return nil, err
	}
	if reqSpaceID := utils.ReadPlainFromOpaque(req.Opaque, "spaceid"); reqSpaceID != "" {
		spaceID = reqSpaceID
	}

	description := utils.ReadPlainFromOpaque(req.Opaque, "description")
	alias := utils.ReadPlainFromOpaque(req.Opaque, "spaceAlias")
	if alias == "" {
		alias = templates.WithSpacePropertiesAndUser(u, req.Type, req.Name, spaceID, fs.o.GeneralSpaceAliasTemplate)
	}
	if req.Type == _spaceTypePersonal {
		alias = templates.WithSpacePropertiesAndUser(u, req.Type, req.Name, spaceID, fs.o.PersonalSpaceAliasTemplate)
	}

	root, err := node.ReadNode(ctx, fs.lu, spaceID, spaceID, true, nil, false) // will fall into `Exists` case below
	switch {
	case err != nil:
		return nil, err
	case !fs.p.CreateSpace(ctx, spaceID):
		return nil, errtypes.PermissionDenied(spaceID)
	case root.Exists:
		return nil, errtypes.AlreadyExists("decomposedfs: spaces: space already exists")
	}

	// create a directory node
	root.SetType(provider.ResourceType_RESOURCE_TYPE_CONTAINER)
	rootPath := root.InternalPath()
	switch req.Type {
	case _spaceTypePersonal:
<<<<<<< HEAD
		if fs.o.UserLayout != "" {
			rootPath = filepath.Join(fs.o.Root, templates.WithUser(u, fs.o.UserLayout))
		}
	case _spaceTypeProject:
		if fs.o.ProjectLayout != "" {
			rootPath = filepath.Join(fs.o.Root, templates.WithSpacePropertiesAndUser(u, req.Type, req.Name, spaceID, fs.o.ProjectLayout))
=======
		if fs.o.PersonalSpacePathTemplate != "" {
			rootPath = filepath.Join(fs.o.Root, templates.WithUser(u, fs.o.PersonalSpacePathTemplate))
		}
	default:
		if fs.o.GeneralSpacePathTemplate != "" {
			rootPath = filepath.Join(fs.o.Root, templates.WithSpacePropertiesAndUser(u, req.Type, req.Name, spaceID, fs.o.GeneralSpacePathTemplate))
>>>>>>> 034a8cf4
		}
	}

	if err := os.MkdirAll(rootPath, 0700); err != nil {
		return nil, errors.Wrap(err, "Decomposedfs: error creating node")
	}

	// Store id in cache
	if c, ok := fs.lu.(node.IDCacher); ok {
		if err := c.CacheID(ctx, spaceID, spaceID, rootPath); err != nil {
			return nil, err
		}
	}

	if req.GetOwner() != nil && req.GetOwner().GetId() != nil {
		root.SetOwner(req.GetOwner().GetId())
	} else {
		root.SetOwner(&userv1beta1.UserId{OpaqueId: spaceID, Type: userv1beta1.UserType_USER_TYPE_SPACE_OWNER})
	}

	metadata := node.Attributes{}
	metadata.SetString(prefixes.IDAttr, spaceID)
	metadata.SetString(prefixes.SpaceIDAttr, spaceID)
	metadata.SetString(prefixes.OwnerIDAttr, root.Owner().GetOpaqueId())
	metadata.SetString(prefixes.OwnerIDPAttr, root.Owner().GetIdp())
	metadata.SetString(prefixes.OwnerTypeAttr, utils.UserTypeToString(root.Owner().GetType()))

	// always mark the space root node as the end of propagation
	metadata.SetString(prefixes.PropagationAttr, "1")
	metadata.SetString(prefixes.NameAttr, req.Name)
	metadata.SetString(prefixes.SpaceNameAttr, req.Name)

	// This space is empty so set initial treesize to 0
	metadata.SetUInt64(prefixes.TreesizeAttr, 0)

	if req.Type != "" {
		metadata.SetString(prefixes.SpaceTypeAttr, req.Type)
	}

	if q := req.GetQuota(); q != nil {
		// set default space quota
		if fs.o.MaxQuota != quotaUnrestricted && q.GetQuotaMaxBytes() > fs.o.MaxQuota {
			return nil, errtypes.BadRequest("decompsedFS: requested quota is higher than allowed")
		}
		metadata.SetInt64(prefixes.QuotaAttr, int64(q.QuotaMaxBytes))
	} else if fs.o.MaxQuota != quotaUnrestricted {
		// If no quota was requested but a max quota was set then the the storage space has a quota
		// of max quota.
		metadata.SetInt64(prefixes.QuotaAttr, int64(fs.o.MaxQuota))
	}

	if description != "" {
		metadata.SetString(prefixes.SpaceDescriptionAttr, description)
	}

	if alias != "" {
		metadata.SetString(prefixes.SpaceAliasAttr, alias)
	}

	if err := root.SetXattrsWithContext(ctx, metadata, true); err != nil {
		return nil, err
	}

	// Write index
	err = fs.updateIndexes(ctx, &provider.Grantee{
		Type: provider.GranteeType_GRANTEE_TYPE_USER,
		Id:   &provider.Grantee_UserId{UserId: req.GetOwner().GetId()},
	}, req.Type, root.ID, root.ID)
	if err != nil {
		return nil, err
	}

	ctx = context.WithValue(ctx, utils.SpaceGrant, struct{ SpaceType string }{SpaceType: req.Type})

	if req.Type != _spaceTypePersonal {
		if err := fs.AddGrant(ctx, &provider.Reference{
			ResourceId: &provider.ResourceId{
				SpaceId:  spaceID,
				OpaqueId: spaceID,
			},
		}, &provider.Grant{
			Grantee: &provider.Grantee{
				Type: provider.GranteeType_GRANTEE_TYPE_USER,
				Id: &provider.Grantee_UserId{
					UserId: u.Id,
				},
			},
			Permissions: ocsconv.NewManagerRole().CS3ResourcePermissions(),
		}); err != nil {
			return nil, err
		}
	}

	space, err := fs.StorageSpaceFromNode(ctx, root, true)
	if err != nil {
		return nil, err
	}

	resp := &provider.CreateStorageSpaceResponse{
		Status: &v1beta11.Status{
			Code: v1beta11.Code_CODE_OK,
		},
		StorageSpace: space,
	}
	return resp, nil
}

// ListStorageSpaces returns a list of StorageSpaces.
// The list can be filtered by space type or space id.
// Spaces are persisted with symlinks in /spaces/<type>/<spaceid> pointing to ../../nodes/<nodeid>, the root node of the space
// The spaceid is a concatenation of storageid + "!" + nodeid
func (fs *Decomposedfs) ListStorageSpaces(ctx context.Context, filter []*provider.ListStorageSpacesRequest_Filter, unrestricted bool) ([]*provider.StorageSpace, error) {
	// TODO check filters

	// TODO when a space symlink is broken delete the space for cleanup
	// read permissions are deduced from the node?

	// TODO for absolute references this actually requires us to move all user homes into a subfolder of /nodes/root,
	// e.g. /nodes/root/<space type> otherwise storage space names might collide even though they are of different types
	// /nodes/root/personal/foo and /nodes/root/shares/foo might be two very different spaces, a /nodes/root/foo is not expressive enough
	// we would not need /nodes/root if access always happened via spaceid+relative path

	var (
		spaceID         = spaceIDAny
		nodeID          = spaceIDAny
		requestedUserID *userv1beta1.UserId
	)

	spaceTypes := map[string]struct{}{}

	for i := range filter {
		switch filter[i].Type {
		case provider.ListStorageSpacesRequest_Filter_TYPE_SPACE_TYPE:
			switch filter[i].GetSpaceType() {
			case "+mountpoint":
				// TODO include mount poits
			case "+grant":
				// TODO include grants
			default:
				spaceTypes[filter[i].GetSpaceType()] = struct{}{}
			}
		case provider.ListStorageSpacesRequest_Filter_TYPE_ID:
			_, spaceID, nodeID, _ = storagespace.SplitID(filter[i].GetId().OpaqueId)
			if strings.Contains(nodeID, "/") {
				return []*provider.StorageSpace{}, nil
			}
		case provider.ListStorageSpacesRequest_Filter_TYPE_USER:
			// TODO: refactor this to GetUserId() in cs3
			requestedUserID = filter[i].GetUser()
		case provider.ListStorageSpacesRequest_Filter_TYPE_OWNER:
			// TODO: improve further by not evaluating shares
			requestedUserID = filter[i].GetOwner()
		}
	}
	if len(spaceTypes) == 0 {
		spaceTypes[spaceTypeAny] = struct{}{}
	}

	authenticatedUserID := ctxpkg.ContextMustGetUser(ctx).GetId().GetOpaqueId()

	if !fs.p.ListSpacesOfUser(ctx, requestedUserID) {
		return nil, errtypes.PermissionDenied(fmt.Sprintf("user %s is not allowed to list spaces of other users", authenticatedUserID))
	}

	checkNodePermissions := fs.MustCheckNodePermissions(ctx, unrestricted)

	spaces := []*provider.StorageSpace{}
	// build the glob path, eg.
	// /path/to/root/spaces/{spaceType}/{spaceId}
	// /path/to/root/spaces/personal/nodeid
	// /path/to/root/spaces/shared/nodeid

	if spaceID != spaceIDAny && nodeID != spaceIDAny {
		// try directly reading the node
		n, err := node.ReadNode(ctx, fs.lu, spaceID, nodeID, true, nil, false) // permission to read disabled space is checked later
		if err != nil {
			appctx.GetLogger(ctx).Error().Err(err).Str("id", nodeID).Msg("could not read node")
			return nil, err
		}
		if !n.Exists {
			// return empty list
			return spaces, nil
		}
		space, err := fs.StorageSpaceFromNode(ctx, n, checkNodePermissions)
		if err != nil {
			return nil, err
		}
		// filter space types
		_, ok1 := spaceTypes[spaceTypeAny]
		_, ok2 := spaceTypes[space.SpaceType]
		if ok1 || ok2 {
			spaces = append(spaces, space)
		}
		// TODO: filter user id
		return spaces, nil
	}

	matches := map[string]string{}
	var allMatches map[string]string
	var err error

	if requestedUserID != nil {
		allMatches, err = fs.userSpaceIndex.Load(requestedUserID.GetOpaqueId())
		if err != nil {
			return nil, errors.Wrap(err, "error reading user index")
		}

		if nodeID == spaceIDAny {
			for spaceID, nodeID := range allMatches {
				matches[spaceID] = nodeID
			}
		} else {
			matches[allMatches[nodeID]] = allMatches[nodeID]
		}

		// get Groups for userid
		user := ctxpkg.ContextMustGetUser(ctx)
		// TODO the user from context may not have groups populated
		if !utils.UserIDEqual(user.GetId(), requestedUserID) {
			user, err = fs.UserIDToUserAndGroups(ctx, requestedUserID)
			if err != nil {
				return nil, err // TODO log and continue?
			}
		}

		for _, group := range user.Groups {
			allMatches, err = fs.groupSpaceIndex.Load(group)
			if err != nil {
				if os.IsNotExist(err) {
					continue // no spaces for this group
				}
				return nil, errors.Wrap(err, "error reading group index")
			}

			if nodeID == spaceIDAny {
				for spaceID, nodeID := range allMatches {
					matches[spaceID] = nodeID
				}
			} else {
				matches[allMatches[nodeID]] = allMatches[nodeID]
			}
		}

	}

	if requestedUserID == nil {
		if _, ok := spaceTypes[spaceTypeAny]; ok {
			// TODO do not hardcode dirs
			spaceTypes = map[string]struct{}{
				"personal": {},
				"project":  {},
				"share":    {},
			}
		}

		for spaceType := range spaceTypes {
			allMatches, err = fs.spaceTypeIndex.Load(spaceType)
			if err != nil {
				if os.IsNotExist(err) {
					continue // no spaces for this space type
				}
				return nil, errors.Wrap(err, "error reading type index")
			}

			if nodeID == spaceIDAny {
				for spaceID, nodeID := range allMatches {
					matches[spaceID] = nodeID
				}
			} else {
				matches[allMatches[nodeID]] = allMatches[nodeID]
			}
		}
	}

	// FIXME if the space does not exist try a node as the space root.

	// But then the whole /spaces/{spaceType}/{spaceid} becomes obsolete
	// we can alway just look up by nodeid
	// -> no. The /spaces folder is used for efficient lookup by type, otherwise we would have
	//    to iterate over all nodes and read the type from extended attributes
	// -> but for lookup by id we can use the node directly.
	// But what about sharding nodes by space?
	// an efficient lookup would be possible if we received a spaceid&opaqueid in the request
	// the personal spaces must also use the nodeid and not the name
	numShares := atomic.Int64{}
	errg, ctx := errgroup.WithContext(ctx)
	work := make(chan []string, len(matches))
	results := make(chan *provider.StorageSpace, len(matches))

	// Distribute work
	errg.Go(func() error {
		defer close(work)
		for spaceID, nodeID := range matches {
			select {
			case work <- []string{spaceID, nodeID}:
			case <-ctx.Done():
				return ctx.Err()
			}
		}
		return nil
	})

	// Spawn workers that'll concurrently work the queue
	numWorkers := 20
	if len(matches) < numWorkers {
		numWorkers = len(matches)
	}
	for i := 0; i < numWorkers; i++ {
		errg.Go(func() error {
			for match := range work {
				spaceID, nodeID, err := fs.tp.ResolveSpaceIDIndexEntry(match[0], match[1])
				if err != nil {
					appctx.GetLogger(ctx).Error().Err(err).Str("id", nodeID).Msg("resolve space id index entry, skipping")
					continue
				}

				n, err := node.ReadNode(ctx, fs.lu, spaceID, nodeID, true, nil, true)
				if err != nil {
					appctx.GetLogger(ctx).Error().Err(err).Str("id", nodeID).Msg("could not read node, skipping")
					continue
				}

				if !n.Exists {
					continue
				}

				space, err := fs.StorageSpaceFromNode(ctx, n, checkNodePermissions)
				if err != nil {
					switch err.(type) {
					case errtypes.IsPermissionDenied:
						// ok
					case errtypes.NotFound:
						// ok
					default:
						appctx.GetLogger(ctx).Error().Err(err).Str("id", nodeID).Msg("could not convert to storage space")
					}
					continue
				}

				// FIXME type share evolved to grant on the edge branch ... make it configurable if the driver should support them or not for now ... ignore type share
				if space.SpaceType == spaceTypeShare {
					numShares.Add(1)
					// do not list shares as spaces for the owner
					continue
				}

				// TODO apply more filters
				_, ok1 := spaceTypes[spaceTypeAny]
				_, ok2 := spaceTypes[space.SpaceType]
				if ok1 || ok2 {
					select {
					case results <- space:
					case <-ctx.Done():
						return ctx.Err()
					}
				}
			}
			return nil
		})
	}

	// Wait for things to settle down, then close results chan
	go func() {
		_ = errg.Wait() // error is checked later
		close(results)
	}()

	for r := range results {
		spaces = append(spaces, r)
	}

	// if there are no matches (or they happened to be spaces for the owner) and the node is a child return a space
	if int64(len(matches)) <= numShares.Load() && nodeID != spaceID {
		// try node id
		n, err := node.ReadNode(ctx, fs.lu, spaceID, nodeID, true, nil, false) // permission to read disabled space is checked in storageSpaceFromNode
		if err != nil {
			return nil, err
		}
		if n.Exists {
			space, err := fs.StorageSpaceFromNode(ctx, n, checkNodePermissions)
			if err != nil {
				return nil, err
			}
			spaces = append(spaces, space)
		}
	}

	return spaces, nil
}

// UserIDToUserAndGroups converts a user ID to a user with groups
func (fs *Decomposedfs) UserIDToUserAndGroups(ctx context.Context, userid *userv1beta1.UserId) (*userv1beta1.User, error) {
	user, err := fs.UserCache.Get(userid.GetOpaqueId())
	if err == nil {
		return user.(*userv1beta1.User), nil
	}

	gwConn, err := pool.GetGatewayServiceClient(fs.o.GatewayAddr)
	if err != nil {
		return nil, err
	}
	getUserResponse, err := gwConn.GetUser(ctx, &userv1beta1.GetUserRequest{
		UserId:                 userid,
		SkipFetchingUserGroups: false,
	})
	if err != nil {
		return nil, err
	}
	if getUserResponse.Status.Code != v1beta11.Code_CODE_OK {
		return nil, status.NewErrorFromCode(getUserResponse.Status.Code, "gateway")
	}
	_ = fs.UserCache.Set(userid.GetOpaqueId(), getUserResponse.GetUser())
	return getUserResponse.GetUser(), nil
}

// MustCheckNodePermissions checks if permission checks are needed to be performed when user requests spaces
func (fs *Decomposedfs) MustCheckNodePermissions(ctx context.Context, unrestricted bool) bool {
	// canListAllSpaces indicates if the user has the permission from the global user role
	canListAllSpaces := fs.p.ListAllSpaces(ctx)
	// unrestricted is the param which indicates if the user wants to list all spaces or only the spaces he is part of
	// if a user lists all spaces unrestricted and doesn't have the permissions from the role, we need to check
	// the nodePermissions and this will return a spaces list where the user has access to
	// we can only skip the NodePermissions check if both values are true
	if canListAllSpaces && unrestricted {
		return false
	}
	return true
}

// UpdateStorageSpace updates a storage space
func (fs *Decomposedfs) UpdateStorageSpace(ctx context.Context, req *provider.UpdateStorageSpaceRequest) (*provider.UpdateStorageSpaceResponse, error) {
	var restore bool
	if req.Opaque != nil {
		_, restore = req.Opaque.Map["restore"]
	}

	space := req.StorageSpace
	_, spaceID, _, _ := storagespace.SplitID(space.Id.OpaqueId)

	metadata := make(node.Attributes, 5)
	if space.Name != "" {
		metadata.SetString(prefixes.NameAttr, space.Name)
		metadata.SetString(prefixes.SpaceNameAttr, space.Name)
	}

	if space.Quota != nil {
		if fs.o.MaxQuota != quotaUnrestricted && fs.o.MaxQuota < space.Quota.QuotaMaxBytes {
			return &provider.UpdateStorageSpaceResponse{
				Status: &v1beta11.Status{Code: v1beta11.Code_CODE_INVALID_ARGUMENT, Message: "decompsedFS: requested quota is higher than allowed"},
			}, nil
		} else if fs.o.MaxQuota != quotaUnrestricted && space.Quota.QuotaMaxBytes == quotaUnrestricted {
			// If the caller wants to unrestrict the space we give it the maximum allowed quota.
			space.Quota.QuotaMaxBytes = fs.o.MaxQuota
		}
		metadata.SetInt64(prefixes.QuotaAttr, int64(space.Quota.QuotaMaxBytes))
	}

	// TODO also return values which are not in the request
	if space.Opaque != nil {
		if description, ok := space.Opaque.Map["description"]; ok {
			metadata[prefixes.SpaceDescriptionAttr] = description.Value
		}
		if alias := utils.ReadPlainFromOpaque(space.Opaque, "spaceAlias"); alias != "" {
			metadata.SetString(prefixes.SpaceAliasAttr, alias)
		}
		if image := utils.ReadPlainFromOpaque(space.Opaque, "image"); image != "" {
			imageID, err := storagespace.ParseID(image)
			if err != nil {
				return &provider.UpdateStorageSpaceResponse{
					Status: &v1beta11.Status{Code: v1beta11.Code_CODE_NOT_FOUND, Message: "decomposedFS: space image resource not found"},
				}, nil
			}
			metadata.SetString(prefixes.SpaceImageAttr, imageID.OpaqueId)
		}
		if readme := utils.ReadPlainFromOpaque(space.Opaque, "readme"); readme != "" {
			readmeID, err := storagespace.ParseID(readme)
			if err != nil {
				return &provider.UpdateStorageSpaceResponse{
					Status: &v1beta11.Status{Code: v1beta11.Code_CODE_NOT_FOUND, Message: "decomposedFS: space readme resource not found"},
				}, nil
			}
			metadata.SetString(prefixes.SpaceReadmeAttr, readmeID.OpaqueId)
		}
	}

	// check which permissions are needed
	spaceNode, err := node.ReadNode(ctx, fs.lu, spaceID, spaceID, true, nil, false)
	if err != nil {
		return nil, err
	}

	if !spaceNode.Exists {
		return &provider.UpdateStorageSpaceResponse{
			Status: &v1beta11.Status{Code: v1beta11.Code_CODE_NOT_FOUND},
		}, nil
	}

	sp, err := fs.p.AssemblePermissions(ctx, spaceNode)
	if err != nil {
		return &provider.UpdateStorageSpaceResponse{
			Status: status.NewStatusFromErrType(ctx, "assembling permissions failed", err),
		}, nil

	}

	if !restore && len(metadata) == 0 && !permissions.IsViewer(sp) {
		// you may land here when making an update request without changes
		// check if user has access to the drive before continuing
		return &provider.UpdateStorageSpaceResponse{
			Status: &v1beta11.Status{Code: v1beta11.Code_CODE_NOT_FOUND},
		}, nil
	}

	if !permissions.IsManager(sp) {
		// We are not a space manager. We need to check for additional permissions.
		k := []string{prefixes.NameAttr, prefixes.SpaceDescriptionAttr}
		if !permissions.IsEditor(sp) {
			k = append(k, prefixes.SpaceReadmeAttr, prefixes.SpaceAliasAttr, prefixes.SpaceImageAttr)
		}

		if mapHasKey(metadata, k...) && !fs.p.ManageSpaceProperties(ctx, spaceID) {
			return &provider.UpdateStorageSpaceResponse{
				Status: &v1beta11.Status{Code: v1beta11.Code_CODE_PERMISSION_DENIED},
			}, nil
		}

		if restore && !fs.p.SpaceAbility(ctx, spaceID) {
			return &provider.UpdateStorageSpaceResponse{
				Status: &v1beta11.Status{Code: v1beta11.Code_CODE_NOT_FOUND},
			}, nil
		}
	}

	if mapHasKey(metadata, prefixes.QuotaAttr) {
		typ, err := spaceNode.SpaceRoot.Xattr(ctx, prefixes.SpaceTypeAttr)
		if err != nil {
			return &provider.UpdateStorageSpaceResponse{
				Status: &v1beta11.Status{
					Code:    v1beta11.Code_CODE_INTERNAL,
					Message: "space has no type",
				},
			}, nil
		}

		if !fs.p.SetSpaceQuota(ctx, spaceID, string(typ)) {
			return &provider.UpdateStorageSpaceResponse{
				Status: &v1beta11.Status{Code: v1beta11.Code_CODE_PERMISSION_DENIED},
			}, nil
		}
	}
	metadata[prefixes.TreeMTimeAttr] = []byte(time.Now().UTC().Format(time.RFC3339Nano))

	err = spaceNode.SetXattrsWithContext(ctx, metadata, true)
	if err != nil {
		return nil, err
	}

	if restore {
		if err := spaceNode.SetDTime(ctx, nil); err != nil {
			return nil, err
		}
	}

	// send back the updated data from the storage
	updatedSpace, err := fs.StorageSpaceFromNode(ctx, spaceNode, false)
	if err != nil {
		return nil, err
	}

	return &provider.UpdateStorageSpaceResponse{
		Status:       &v1beta11.Status{Code: v1beta11.Code_CODE_OK},
		StorageSpace: updatedSpace,
	}, nil
}

// DeleteStorageSpace deletes a storage space
func (fs *Decomposedfs) DeleteStorageSpace(ctx context.Context, req *provider.DeleteStorageSpaceRequest) error {
	opaque := req.Opaque
	var purge bool
	if opaque != nil {
		_, purge = opaque.Map["purge"]
	}

	_, spaceID, _, err := storagespace.SplitID(req.Id.GetOpaqueId())
	if err != nil {
		return err
	}

	n, err := node.ReadNode(ctx, fs.lu, spaceID, spaceID, true, nil, false) // permission to read disabled space is checked later
	if err != nil {
		return err
	}

	st, err := n.SpaceRoot.XattrString(ctx, prefixes.SpaceTypeAttr)
	if err != nil {
		return errtypes.InternalError(fmt.Sprintf("space %s does not have a spacetype, possible corrupt decompsedfs", n.ID))
	}

	if err := canDeleteSpace(ctx, spaceID, st, purge, n, fs.p); err != nil {
		return err
	}
	if purge {
		if !n.IsDisabled(ctx) {
			return errtypes.NewErrtypeFromStatus(status.NewInvalid(ctx, "can't purge enabled space"))
		}

		// TODO invalidate ALL indexes in msgpack, not only by type
		spaceType, err := n.XattrString(ctx, prefixes.SpaceTypeAttr)
		if err != nil {
			return err
		}
		if err := fs.spaceTypeIndex.Remove(spaceType, spaceID); err != nil {
			return err
		}

		// invalidate cache
		if err := fs.lu.MetadataBackend().Purge(n.InternalPath()); err != nil {
			return err
		}

		// remove space metadata
		if err := os.RemoveAll(fs.getSpaceRoot(spaceID)); err != nil {
			return err
		}

		// TODO remove space blobs with s3 backend by adding a purge method to the Blobstore interface

		return nil
	}

	// mark as disabled by writing a dtime attribute
	dtime := time.Now()
	return n.SetDTime(ctx, &dtime)
}

// the value of `target` depends on the implementation:
// - for ocis/s3ng it is the relative link to the space root
// - for the posixfs it is the node id
func (fs *Decomposedfs) updateIndexes(ctx context.Context, grantee *provider.Grantee, spaceType, spaceID, nodeID string) error {
	target := fs.tp.BuildSpaceIDIndexEntry(spaceID, nodeID)
	err := fs.linkStorageSpaceType(ctx, spaceType, spaceID, target)
	if err != nil {
		return err
	}
	if isShareGrant(ctx) {
		// FIXME we should count the references for the by-type index currently removing the second share from the same
		// space cannot determine if the by-type should be deletet, which is why we never delete them ...
		return nil
	}

	// create space grant index
	switch {
	case grantee.Type == provider.GranteeType_GRANTEE_TYPE_USER:
		return fs.linkSpaceByUser(ctx, grantee.GetUserId().GetOpaqueId(), spaceID, target)
	case grantee.Type == provider.GranteeType_GRANTEE_TYPE_GROUP:
		return fs.linkSpaceByGroup(ctx, grantee.GetGroupId().GetOpaqueId(), spaceID, target)
	default:
		return errtypes.BadRequest("invalid grantee type: " + grantee.GetType().String())
	}
}

func (fs *Decomposedfs) linkSpaceByUser(ctx context.Context, userID, spaceID, target string) error {
	return fs.userSpaceIndex.Add(userID, spaceID, target)
}

func (fs *Decomposedfs) linkSpaceByGroup(ctx context.Context, groupID, spaceID, target string) error {
	return fs.groupSpaceIndex.Add(groupID, spaceID, target)
}

func (fs *Decomposedfs) linkStorageSpaceType(ctx context.Context, spaceType, spaceID, target string) error {
	return fs.spaceTypeIndex.Add(spaceType, spaceID, target)
}

func (fs *Decomposedfs) StorageSpaceFromNode(ctx context.Context, n *node.Node, checkPermissions bool) (*provider.StorageSpace, error) {
	user := ctxpkg.ContextMustGetUser(ctx)
	if checkPermissions {
		rp, err := fs.p.AssemblePermissions(ctx, n)
		switch {
		case err != nil:
			return nil, err
		case !rp.Stat:
			return nil, errtypes.NotFound(fmt.Sprintf("space %s not found", n.ID))
		}

		if n.SpaceRoot.IsDisabled(ctx) {
			rp, err := fs.p.AssemblePermissions(ctx, n)
			if err != nil || !permissions.IsManager(rp) {
				return nil, errtypes.PermissionDenied(fmt.Sprintf("user %s is not allowed to list deleted spaces %s", user.Username, n.ID))
			}
		}
	}

	sublog := appctx.GetLogger(ctx).With().Str("spaceid", n.SpaceID).Logger()

	var err error
	// TODO apply more filters
	var sname string
	if sname, err = n.SpaceRoot.XattrString(ctx, prefixes.SpaceNameAttr); err != nil {
		// FIXME: Is that a severe problem?
		sublog.Debug().Err(err).Msg("space does not have a name attribute")
	}

	/*
		if err := n.FindStorageSpaceRoot(); err != nil {
			return nil, err
		}
	*/

	// read the grants from the current node, not the root
	grants, err := n.ListGrants(ctx)
	if err != nil {
		return nil, err
	}

	grantMap := make(map[string]*provider.ResourcePermissions, len(grants))
	grantExpiration := make(map[string]*types.Timestamp)
	groupMap := make(map[string]struct{})
	for _, g := range grants {
		var id string
		switch g.Grantee.Type {
		case provider.GranteeType_GRANTEE_TYPE_GROUP:
			id = g.Grantee.GetGroupId().OpaqueId
			groupMap[id] = struct{}{}
		case provider.GranteeType_GRANTEE_TYPE_USER:
			id = g.Grantee.GetUserId().OpaqueId
		default:
			continue
		}

		if g.Expiration != nil {
			// We are doing this check here because we want to remove expired grants "on access".
			// This way we don't have to have a cron job checking the grants in regular intervals.
			// The tradeof obviously is that this code is here.
			if isGrantExpired(g) {
				if err := n.DeleteGrant(ctx, g, true); err != nil {
					sublog.Error().Err(err).Str("grantee", id).
						Msg("failed to delete expired space grant")
				}
				if n.IsSpaceRoot(ctx) {
					// invalidate space grant
					switch {
					case g.Grantee.Type == provider.GranteeType_GRANTEE_TYPE_USER:
						// remove from user index
						if err := fs.userSpaceIndex.Remove(g.Grantee.GetUserId().GetOpaqueId(), n.SpaceID); err != nil {
							sublog.Error().Err(err).Str("grantee", id).
								Msg("failed to delete expired user space index")
						}
					case g.Grantee.Type == provider.GranteeType_GRANTEE_TYPE_GROUP:
						// remove from group index
						if err := fs.groupSpaceIndex.Remove(g.Grantee.GetGroupId().GetOpaqueId(), n.SpaceID); err != nil {
							sublog.Error().Err(err).Str("grantee", id).
								Msg("failed to delete expired group space index")
						}
					}
				}

				continue
			}
			grantExpiration[id] = g.Expiration
		}
		grantMap[id] = g.Permissions
	}

	grantMapJSON, err := json.Marshal(grantMap)
	if err != nil {
		return nil, err
	}

	grantExpirationMapJSON, err := json.Marshal(grantExpiration)
	if err != nil {
		return nil, err
	}

	groupMapJSON, err := json.Marshal(groupMap)
	if err != nil {
		return nil, err
	}

	ssID, err := storagespace.FormatReference(
		&provider.Reference{
			ResourceId: &provider.ResourceId{
				SpaceId:  n.SpaceRoot.SpaceID,
				OpaqueId: n.SpaceRoot.ID},
		},
	)
	if err != nil {
		return nil, err
	}
	space := &provider.StorageSpace{
		Opaque: &types.Opaque{
			Map: map[string]*types.OpaqueEntry{
				"grants": {
					Decoder: "json",
					Value:   grantMapJSON,
				},
				"grants_expirations": {
					Decoder: "json",
					Value:   grantExpirationMapJSON,
				},
				"groups": {
					Decoder: "json",
					Value:   groupMapJSON,
				},
			},
		},
		Id: &provider.StorageSpaceId{OpaqueId: ssID},
		Root: &provider.ResourceId{
			SpaceId:  n.SpaceRoot.SpaceID,
			OpaqueId: n.SpaceRoot.ID,
		},
		Name: sname,
		// SpaceType is read from xattr below
		// Mtime is set either as node.tmtime or as fi.mtime below
	}

	space.SpaceType, err = n.SpaceRoot.XattrString(ctx, prefixes.SpaceTypeAttr)
	if err != nil {
		appctx.GetLogger(ctx).Debug().Err(err).Msg("space does not have a type attribute")
	}

	if n.SpaceRoot.IsDisabled(ctx) {
		space.Opaque = utils.AppendPlainToOpaque(space.Opaque, "trashed", "trashed")
	}

	if n.Owner() != nil && n.Owner().OpaqueId != "" {
		space.Owner = &userv1beta1.User{ // FIXME only return a UserID, not a full blown user object
			Id: n.Owner(),
		}
	}

	// we set the space mtime to the root item mtime
	// override the stat mtime with a tmtime if it is present
	var tmtime time.Time
	if tmt, err := n.GetTMTime(ctx); err == nil {
		tmtime = tmt
		un := tmt.UnixNano()
		space.Mtime = &types.Timestamp{
			Seconds: uint64(un / 1000000000),
			Nanos:   uint32(un % 1000000000),
		}
	} else if fi, err := os.Stat(n.InternalPath()); err == nil {
		// fall back to stat mtime
		tmtime = fi.ModTime()
		un := fi.ModTime().UnixNano()
		space.Mtime = &types.Timestamp{
			Seconds: uint64(un / 1000000000),
			Nanos:   uint32(un % 1000000000),
		}
	}

	etag, err := node.CalculateEtag(n.ID, tmtime)
	if err != nil {
		return nil, err
	}
	space.Opaque.Map["etag"] = &types.OpaqueEntry{
		Decoder: "plain",
		Value:   []byte(etag),
	}

	spaceAttributes, err := n.SpaceRoot.Xattrs(ctx)
	if err != nil {
		return nil, err
	}

	// if quota is set try parsing it as int64, otherwise don't bother
	if q, err := spaceAttributes.Int64(prefixes.QuotaAttr); err == nil && q >= 0 {
		// make sure we have a proper signed int
		// we use the same magic numbers to indicate:
		// -1 = uncalculated
		// -2 = unknown
		// -3 = unlimited
		space.Quota = &provider.Quota{
			QuotaMaxBytes: uint64(q),
			QuotaMaxFiles: math.MaxUint64, // TODO MaxUInt64? = unlimited? why even max files? 0 = unlimited?
		}

	}
	if si := spaceAttributes.String(prefixes.SpaceImageAttr); si != "" {
		space.Opaque = utils.AppendPlainToOpaque(space.Opaque, "image", storagespace.FormatResourceID(
			provider.ResourceId{StorageId: space.Root.StorageId, SpaceId: space.Root.SpaceId, OpaqueId: si},
		))
	}
	if sd := spaceAttributes.String(prefixes.SpaceDescriptionAttr); sd != "" {
		space.Opaque = utils.AppendPlainToOpaque(space.Opaque, "description", sd)
	}
	if sr := spaceAttributes.String(prefixes.SpaceReadmeAttr); sr != "" {
		space.Opaque = utils.AppendPlainToOpaque(space.Opaque, "readme", storagespace.FormatResourceID(
			provider.ResourceId{StorageId: space.Root.StorageId, SpaceId: space.Root.SpaceId, OpaqueId: sr},
		))
	}
	if sa := spaceAttributes.String(prefixes.SpaceAliasAttr); sa != "" {
		space.Opaque = utils.AppendPlainToOpaque(space.Opaque, "spaceAlias", sa)
	}

	// add rootinfo
	ps, _ := n.SpaceRoot.PermissionSet(ctx)
	space.RootInfo, _ = n.SpaceRoot.AsResourceInfo(ctx, &ps, []string{"quota"}, nil, false)

	// we cannot put free, used and remaining into the quota, as quota, when set would always imply a quota limit
	// for now we use opaque properties with a 'quota.' prefix
	quotaStr := node.QuotaUnknown
	if quotaInOpaque := sdk.DecodeOpaqueMap(space.RootInfo.Opaque)["quota"]; quotaInOpaque != "" {
		quotaStr = quotaInOpaque
	}

	// FIXME this reads remaining disk size from the local disk, not the blobstore
	remaining, err := node.GetAvailableSize(n.InternalPath())
	if err != nil {
		return nil, err
	}
	total, used, remaining, err := fs.calculateTotalUsedRemaining(quotaStr, space.GetRootInfo().GetSize(), remaining)
	if err != nil {
		return nil, err
	}
	space.Opaque = utils.AppendPlainToOpaque(space.Opaque, "quota.total", strconv.FormatUint(total, 10))
	space.Opaque = utils.AppendPlainToOpaque(space.Opaque, "quota.used", strconv.FormatUint(used, 10))
	space.Opaque = utils.AppendPlainToOpaque(space.Opaque, "quota.remaining", strconv.FormatUint(remaining, 10))

	return space, nil
}

func mapHasKey(checkMap map[string][]byte, keys ...string) bool {
	for _, key := range keys {
		if _, hasKey := checkMap[key]; hasKey {
			return true
		}
	}
	return false
}

func isGrantExpired(g *provider.Grant) bool {
	if g.Expiration == nil {
		return false
	}
	return time.Now().After(time.Unix(int64(g.Expiration.Seconds), int64(g.Expiration.Nanos)))
}

func (fs *Decomposedfs) getSpaceRoot(spaceID string) string {
	return filepath.Join(fs.o.Root, "spaces", lookup.Pathify(spaceID, 1, 2))
}

// Space deletion can be tricky as there are lots of different cases:
// - spaces of type personal can only be disabled and deleted by users with the "delete-all-home-spaces" permission
// - a user with the "delete-all-spaces" permission may delete but not enable/disable any project space
// - a user with the "Drive.ReadWriteEnabled" permission may enable/disable but not delete any project space
// - a project space can always be enabled/disabled/deleted by its manager (i.e. users have the "remove" grant)
func canDeleteSpace(ctx context.Context, spaceID string, typ string, purge bool, n *node.Node, p permissions.Permissions) error {
	// delete-all-home spaces allows to disable and delete a personal space
	if typ == "personal" {
		if p.DeleteAllHomeSpaces(ctx) {
			return nil
		}
		return errtypes.PermissionDenied("user is not allowed to delete a personal space")
	}

	// space managers are allowed to disable and delete their project spaces
	if rp, err := p.AssemblePermissions(ctx, n); err == nil && permissions.IsManager(rp) {
		return nil
	}

	// delete-all-spaces permissions allows to delete (purge, NOT disable) project spaces
	if purge && p.DeleteAllSpaces(ctx) {
		return nil
	}

	// Drive.ReadWriteEnabled allows to disable a space
	if !purge && p.SpaceAbility(ctx, spaceID) {
		return nil
	}

	return errtypes.PermissionDenied(fmt.Sprintf("user is not allowed to delete space %s", n.ID))
}<|MERGE_RESOLUTION|>--- conflicted
+++ resolved
@@ -100,21 +100,12 @@
 	rootPath := root.InternalPath()
 	switch req.Type {
 	case _spaceTypePersonal:
-<<<<<<< HEAD
-		if fs.o.UserLayout != "" {
-			rootPath = filepath.Join(fs.o.Root, templates.WithUser(u, fs.o.UserLayout))
-		}
-	case _spaceTypeProject:
-		if fs.o.ProjectLayout != "" {
-			rootPath = filepath.Join(fs.o.Root, templates.WithSpacePropertiesAndUser(u, req.Type, req.Name, spaceID, fs.o.ProjectLayout))
-=======
 		if fs.o.PersonalSpacePathTemplate != "" {
 			rootPath = filepath.Join(fs.o.Root, templates.WithUser(u, fs.o.PersonalSpacePathTemplate))
 		}
 	default:
 		if fs.o.GeneralSpacePathTemplate != "" {
 			rootPath = filepath.Join(fs.o.Root, templates.WithSpacePropertiesAndUser(u, req.Type, req.Name, spaceID, fs.o.GeneralSpacePathTemplate))
->>>>>>> 034a8cf4
 		}
 	}
 
