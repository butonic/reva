// Copyright 2018-2021 CERN
//
// Licensed under the Apache License, Version 2.0 (the "License");
// you may not use this file except in compliance with the License.
// You may obtain a copy of the License at
//
//     http://www.apache.org/licenses/LICENSE-2.0
//
// Unless required by applicable law or agreed to in writing, software
// distributed under the License is distributed on an "AS IS" BASIS,
// WITHOUT WARRANTIES OR CONDITIONS OF ANY KIND, either express or implied.
// See the License for the specific language governing permissions and
// limitations under the License.
//
// In applying this license, CERN does not waive the privileges and immunities
// granted to it by virtue of its status as an Intergovernmental Organization
// or submit itself to any jurisdiction.

package ldap

import (
	"context"
	"fmt"
	"strconv"

	userpb "github.com/cs3org/go-cs3apis/cs3/identity/user/v1beta1"
	"github.com/cs3org/reva/v2/pkg/appctx"
	"github.com/cs3org/reva/v2/pkg/errtypes"
	"github.com/cs3org/reva/v2/pkg/user"
	"github.com/cs3org/reva/v2/pkg/user/manager/registry"
	"github.com/cs3org/reva/v2/pkg/utils"
	ldapIdentity "github.com/cs3org/reva/v2/pkg/utils/ldap"
	"github.com/go-ldap/ldap/v3"
	"github.com/google/uuid"
	"github.com/mitchellh/mapstructure"
	"github.com/pkg/errors"
)

func init() {
	registry.Register("ldap", New)
}

type manager struct {
	c          *config
	ldapClient ldap.Client
}

type config struct {
	utils.LDAPConn `mapstructure:",squash"`
	LDAPIdentity   ldapIdentity.Identity `mapstructure:",squash"`
	Idp            string                `mapstructure:"idp"`
	// Nobody specifies the fallback uid number for users that don't have a uidNumber set in LDAP
	Nobody int64 `mapstructure:"nobody"`
}

func parseConfig(m map[string]interface{}) (*config, error) {
	c := config{
		LDAPIdentity: ldapIdentity.New(),
	}
	if err := mapstructure.Decode(m, &c); err != nil {
		err = errors.Wrap(err, "error decoding conf")
		return nil, err
	}

	return &c, nil
}

// New returns a user manager implementation that connects to a LDAP server to provide user metadata.
func New(m map[string]interface{}) (user.Manager, error) {
	mgr := &manager{}
	err := mgr.Configure(m)
	if err != nil {
		return nil, err
	}

	mgr.ldapClient, err = utils.GetLDAPClientWithReconnect(&mgr.c.LDAPConn)
	return mgr, err
}

// Configure initializes the configuration of the user manager from the supplied config map
func (m *manager) Configure(ml map[string]interface{}) error {
	c, err := parseConfig(ml)
	if err != nil {
		return err
	}
	if c.Nobody == 0 {
		c.Nobody = 99
	}

	if err = c.LDAPIdentity.Setup(); err != nil {
		return fmt.Errorf("error setting up Identity config: %w", err)
	}
	m.c = c
	return nil
}

// GetUser implements the user.Manager interface. Looks up a user by Id and return the user
func (m *manager) GetUser(ctx context.Context, uid *userpb.UserId) (*userpb.User, error) {
	log := appctx.GetLogger(ctx)

	log.Debug().Interface("id", uid).Msg("GetUser")
	// If the Idp value in the uid does not match our config, we can't answer this request
	if uid.Idp != "" && uid.Idp != m.c.Idp {
		return nil, errtypes.NotFound("idp mismatch")
	}

	userEntry, err := m.c.LDAPIdentity.GetLDAPUserByID(log, m.ldapClient, uid.OpaqueId)
	if err != nil {
		return nil, err
	}

	log.Debug().Interface("entry", userEntry).Msg("entries")

	u, err := m.ldapEntryToUser(userEntry)
	if err != nil {
		return nil, err
	}

	groups, err := m.c.LDAPIdentity.GetLDAPUserGroups(log, m.ldapClient, userEntry)
	if err != nil {
		return nil, err
	}

	u.Groups = groups
	return u, nil
}

<<<<<<< HEAD
// GetUserByClaim implements the user.Manager interface. Looks up a user by
// claim ('mail', 'username', 'userid') and returns the user.
func (m *manager) GetUserByClaim(ctx context.Context, claim, value string) (*userpb.User, error) {
=======
func (m *manager) GetUser(ctx context.Context, uid *userpb.UserId, skipFetchingGroups bool) (*userpb.User, error) {
>>>>>>> c5b7874c
	log := appctx.GetLogger(ctx)

	log.Debug().Str("claim", claim).Str("value", value).Msg("GetUserByClaim")
	userEntry, err := m.c.LDAPIdentity.GetLDAPUserByAttribute(log, m.ldapClient, claim, value)
	if err != nil {
		log.Debug().Err(err).Msg("GetUserByClaim")
		return nil, err
	}

	log.Debug().Interface("entry", userEntry).Msg("entries")

	u, err := m.ldapEntryToUser(userEntry)
	if err != nil {
		return nil, err
	}

	groups, err := m.c.LDAPIdentity.GetLDAPUserGroups(log, m.ldapClient, userEntry)
	if err != nil {
		return nil, err
	}

	u.Groups = groups

<<<<<<< HEAD
	return u, nil
}

// FindUser implements the user.Manager interface. Searches for users using a prefix-substring search on
// the user attributes ('mail', 'username', 'displayname', 'userid') and returns the users.
func (m *manager) FindUsers(ctx context.Context, query string) ([]*userpb.User, error) {
	log := appctx.GetLogger(ctx)
	entries, err := m.c.LDAPIdentity.GetLDAPUsers(log, m.ldapClient, query)
	if err != nil {
		return nil, err
	}
	users := []*userpb.User{}

	for _, entry := range entries {
		u, err := m.ldapEntryToUser(entry)
=======
	id := &userpb.UserId{
		Idp:      m.c.Idp,
		OpaqueId: sr.Entries[0].GetEqualFoldAttributeValue(m.c.Schema.UID),
		Type:     userpb.UserType_USER_TYPE_PRIMARY,
	}

	groups := []string{}
	if !skipFetchingGroups {
		groups, err = m.GetUserGroups(ctx, id)
		if err != nil {
			return nil, err
		}
	}

	gidNumber := m.c.Nobody
	gidValue := sr.Entries[0].GetEqualFoldAttributeValue(m.c.Schema.GIDNumber)
	if gidValue != "" {
		gidNumber, err = strconv.ParseInt(gidValue, 10, 64)
>>>>>>> c5b7874c
		if err != nil {
			return nil, err
		}

		groups, err := m.c.LDAPIdentity.GetLDAPUserGroups(log, m.ldapClient, entry)
		if err != nil {
			return nil, err
		}
		u.Groups = groups
		users = append(users, u)
	}

	return users, nil
}

<<<<<<< HEAD
// GetUserGroups implements the user.Manager interface. Looks up all group membership of
// the user with the supplied Id. Returns a string slice with the group ids
func (m *manager) GetUserGroups(ctx context.Context, uid *userpb.UserId) ([]string, error) {
=======
func (m *manager) GetUserByClaim(ctx context.Context, claim, value string, skipFetchingGroups bool) (*userpb.User, error) {
	// TODO align supported claims with rest driver and the others, maybe refactor into common mapping
	switch claim {
	case "mail":
		claim = m.c.Schema.Mail
	case "uid":
		claim = m.c.Schema.UIDNumber
	case "gid":
		claim = m.c.Schema.GIDNumber
	case "username":
		claim = m.c.Schema.CN
	case "userid":
		claim = m.c.Schema.UID
	default:
		return nil, errors.New("ldap: invalid field " + claim)
	}

>>>>>>> c5b7874c
	log := appctx.GetLogger(ctx)
	if uid.Idp != "" && uid.Idp != m.c.Idp {
		return nil, errtypes.NotFound("idp mismatch")
	}
	userEntry, err := m.c.LDAPIdentity.GetLDAPUserByID(log, m.ldapClient, uid.OpaqueId)
	if err != nil {
		return []string{}, err
	}
	return m.c.LDAPIdentity.GetLDAPUserGroups(log, m.ldapClient, userEntry)
}

<<<<<<< HEAD
func (m *manager) ldapEntryToUser(entry *ldap.Entry) (*userpb.User, error) {
	id, err := m.ldapEntryToUserID(entry)
	if err != nil {
		return nil, err
=======
	log.Debug().Interface("entries", sr.Entries).Msg("entries")

	id := &userpb.UserId{
		Idp:      m.c.Idp,
		OpaqueId: sr.Entries[0].GetEqualFoldAttributeValue(m.c.Schema.UID),
		Type:     userpb.UserType_USER_TYPE_PRIMARY,
	}

	groups := []string{}
	if !skipFetchingGroups {
		groups, err = m.GetUserGroups(ctx, id)
		if err != nil {
			return nil, err
		}
>>>>>>> c5b7874c
	}

	gidNumber := m.c.Nobody
	gidValue := entry.GetEqualFoldAttributeValue(m.c.LDAPIdentity.User.Schema.GIDNumber)
	if gidValue != "" {
		gidNumber, err = strconv.ParseInt(gidValue, 10, 64)
		if err != nil {
			return nil, err
		}
	}
	uidNumber := m.c.Nobody
	uidValue := entry.GetEqualFoldAttributeValue(m.c.LDAPIdentity.User.Schema.UIDNumber)
	if uidValue != "" {
		uidNumber, err = strconv.ParseInt(uidValue, 10, 64)
		if err != nil {
			return nil, err
		}
	}
	u := &userpb.User{
		Id:          id,
		Username:    entry.GetEqualFoldAttributeValue(m.c.LDAPIdentity.User.Schema.Username),
		Mail:        entry.GetEqualFoldAttributeValue(m.c.LDAPIdentity.User.Schema.Mail),
		DisplayName: entry.GetEqualFoldAttributeValue(m.c.LDAPIdentity.User.Schema.DisplayName),
		GidNumber:   gidNumber,
		UidNumber:   uidNumber,
	}
	return u, nil
}

<<<<<<< HEAD
func (m *manager) ldapEntryToUserID(entry *ldap.Entry) (*userpb.UserId, error) {
	var uid string
	if m.c.LDAPIdentity.User.Schema.IDIsOctetString {
		rawValue := entry.GetEqualFoldRawAttributeValue(m.c.LDAPIdentity.User.Schema.ID)
		if value, err := uuid.FromBytes(rawValue); err == nil {
			uid = value.String()
		} else {
			return nil, err
		}
	} else {
		uid = entry.GetEqualFoldAttributeValue(m.c.LDAPIdentity.User.Schema.ID)
=======
func (m *manager) FindUsers(ctx context.Context, query string, skipFetchingGroups bool) ([]*userpb.User, error) {
	l, err := utils.GetLDAPConnection(&m.c.LDAPConn)
	if err != nil {
		return nil, err
	}
	defer l.Close()

	// Search for the given clientID
	searchRequest := ldap.NewSearchRequest(
		m.c.BaseDN,
		ldap.ScopeWholeSubtree, ldap.NeverDerefAliases, 0, 0, false,
		m.getFindFilter(query),
		[]string{m.c.Schema.DN, m.c.Schema.UID, m.c.Schema.CN, m.c.Schema.Mail, m.c.Schema.DisplayName, m.c.Schema.UIDNumber, m.c.Schema.GIDNumber},
		nil,
	)

	sr, err := l.Search(searchRequest)
	if err != nil {
		return nil, err
	}

	users := []*userpb.User{}

	for _, entry := range sr.Entries {
		id := &userpb.UserId{
			Idp:      m.c.Idp,
			OpaqueId: entry.GetEqualFoldAttributeValue(m.c.Schema.UID),
			Type:     userpb.UserType_USER_TYPE_PRIMARY,
		}

		groups := []string{}
		if !skipFetchingGroups {
			groups, err = m.GetUserGroups(ctx, id)
			if err != nil {
				return nil, err
			}
		}

		gidNumber := m.c.Nobody
		gidValue := sr.Entries[0].GetEqualFoldAttributeValue(m.c.Schema.GIDNumber)
		if gidValue != "" {
			gidNumber, err = strconv.ParseInt(gidValue, 10, 64)
			if err != nil {
				return nil, err
			}
		}
		uidNumber := m.c.Nobody
		uidValue := sr.Entries[0].GetEqualFoldAttributeValue(m.c.Schema.UIDNumber)
		if uidValue != "" {
			uidNumber, err = strconv.ParseInt(uidValue, 10, 64)
			if err != nil {
				return nil, err
			}
		}
		user := &userpb.User{
			Id:          id,
			Username:    entry.GetEqualFoldAttributeValue(m.c.Schema.CN),
			Groups:      groups,
			Mail:        entry.GetEqualFoldAttributeValue(m.c.Schema.Mail),
			DisplayName: entry.GetEqualFoldAttributeValue(m.c.Schema.DisplayName),
			GidNumber:   gidNumber,
			UidNumber:   uidNumber,
		}
		users = append(users, user)
>>>>>>> c5b7874c
	}

	return &userpb.UserId{
		Idp:      m.c.Idp,
		OpaqueId: uid,
		Type:     userpb.UserType_USER_TYPE_PRIMARY,
	}, nil
}<|MERGE_RESOLUTION|>--- conflicted
+++ resolved
@@ -95,7 +95,7 @@
 }
 
 // GetUser implements the user.Manager interface. Looks up a user by Id and return the user
-func (m *manager) GetUser(ctx context.Context, uid *userpb.UserId) (*userpb.User, error) {
+func (m *manager) GetUser(ctx context.Context, uid *userpb.UserId, skipFetchingGroups bool) (*userpb.User, error) {
 	log := appctx.GetLogger(ctx)
 
 	log.Debug().Interface("id", uid).Msg("GetUser")
@@ -116,6 +116,10 @@
 		return nil, err
 	}
 
+	if skipFetchingGroups {
+		return u, nil
+	}
+
 	groups, err := m.c.LDAPIdentity.GetLDAPUserGroups(log, m.ldapClient, userEntry)
 	if err != nil {
 		return nil, err
@@ -125,13 +129,9 @@
 	return u, nil
 }
 
-<<<<<<< HEAD
 // GetUserByClaim implements the user.Manager interface. Looks up a user by
 // claim ('mail', 'username', 'userid') and returns the user.
-func (m *manager) GetUserByClaim(ctx context.Context, claim, value string) (*userpb.User, error) {
-=======
-func (m *manager) GetUser(ctx context.Context, uid *userpb.UserId, skipFetchingGroups bool) (*userpb.User, error) {
->>>>>>> c5b7874c
+func (m *manager) GetUserByClaim(ctx context.Context, claim, value string, skipFetchingGroups bool) (*userpb.User, error) {
 	log := appctx.GetLogger(ctx)
 
 	log.Debug().Str("claim", claim).Str("value", value).Msg("GetUserByClaim")
@@ -148,6 +148,10 @@
 		return nil, err
 	}
 
+	if skipFetchingGroups {
+		return u, nil
+	}
+
 	groups, err := m.c.LDAPIdentity.GetLDAPUserGroups(log, m.ldapClient, userEntry)
 	if err != nil {
 		return nil, err
@@ -155,13 +159,12 @@
 
 	u.Groups = groups
 
-<<<<<<< HEAD
 	return u, nil
 }
 
 // FindUser implements the user.Manager interface. Searches for users using a prefix-substring search on
 // the user attributes ('mail', 'username', 'displayname', 'userid') and returns the users.
-func (m *manager) FindUsers(ctx context.Context, query string) ([]*userpb.User, error) {
+func (m *manager) FindUsers(ctx context.Context, query string, skipFetchingGroups bool) ([]*userpb.User, error) {
 	log := appctx.GetLogger(ctx)
 	entries, err := m.c.LDAPIdentity.GetLDAPUsers(log, m.ldapClient, query)
 	if err != nil {
@@ -171,64 +174,27 @@
 
 	for _, entry := range entries {
 		u, err := m.ldapEntryToUser(entry)
-=======
-	id := &userpb.UserId{
-		Idp:      m.c.Idp,
-		OpaqueId: sr.Entries[0].GetEqualFoldAttributeValue(m.c.Schema.UID),
-		Type:     userpb.UserType_USER_TYPE_PRIMARY,
-	}
-
-	groups := []string{}
-	if !skipFetchingGroups {
-		groups, err = m.GetUserGroups(ctx, id)
 		if err != nil {
 			return nil, err
 		}
-	}
-
-	gidNumber := m.c.Nobody
-	gidValue := sr.Entries[0].GetEqualFoldAttributeValue(m.c.Schema.GIDNumber)
-	if gidValue != "" {
-		gidNumber, err = strconv.ParseInt(gidValue, 10, 64)
->>>>>>> c5b7874c
-		if err != nil {
-			return nil, err
-		}
-
-		groups, err := m.c.LDAPIdentity.GetLDAPUserGroups(log, m.ldapClient, entry)
-		if err != nil {
-			return nil, err
-		}
-		u.Groups = groups
+
+		if !skipFetchingGroups {
+			groups, err := m.c.LDAPIdentity.GetLDAPUserGroups(log, m.ldapClient, entry)
+			if err != nil {
+				return nil, err
+			}
+			u.Groups = groups
+		}
+
 		users = append(users, u)
 	}
 
 	return users, nil
 }
 
-<<<<<<< HEAD
 // GetUserGroups implements the user.Manager interface. Looks up all group membership of
 // the user with the supplied Id. Returns a string slice with the group ids
 func (m *manager) GetUserGroups(ctx context.Context, uid *userpb.UserId) ([]string, error) {
-=======
-func (m *manager) GetUserByClaim(ctx context.Context, claim, value string, skipFetchingGroups bool) (*userpb.User, error) {
-	// TODO align supported claims with rest driver and the others, maybe refactor into common mapping
-	switch claim {
-	case "mail":
-		claim = m.c.Schema.Mail
-	case "uid":
-		claim = m.c.Schema.UIDNumber
-	case "gid":
-		claim = m.c.Schema.GIDNumber
-	case "username":
-		claim = m.c.Schema.CN
-	case "userid":
-		claim = m.c.Schema.UID
-	default:
-		return nil, errors.New("ldap: invalid field " + claim)
-	}
-
->>>>>>> c5b7874c
 	log := appctx.GetLogger(ctx)
 	if uid.Idp != "" && uid.Idp != m.c.Idp {
 		return nil, errtypes.NotFound("idp mismatch")
@@ -240,27 +206,10 @@
 	return m.c.LDAPIdentity.GetLDAPUserGroups(log, m.ldapClient, userEntry)
 }
 
-<<<<<<< HEAD
 func (m *manager) ldapEntryToUser(entry *ldap.Entry) (*userpb.User, error) {
 	id, err := m.ldapEntryToUserID(entry)
 	if err != nil {
 		return nil, err
-=======
-	log.Debug().Interface("entries", sr.Entries).Msg("entries")
-
-	id := &userpb.UserId{
-		Idp:      m.c.Idp,
-		OpaqueId: sr.Entries[0].GetEqualFoldAttributeValue(m.c.Schema.UID),
-		Type:     userpb.UserType_USER_TYPE_PRIMARY,
-	}
-
-	groups := []string{}
-	if !skipFetchingGroups {
-		groups, err = m.GetUserGroups(ctx, id)
-		if err != nil {
-			return nil, err
-		}
->>>>>>> c5b7874c
 	}
 
 	gidNumber := m.c.Nobody
@@ -290,7 +239,6 @@
 	return u, nil
 }
 
-<<<<<<< HEAD
 func (m *manager) ldapEntryToUserID(entry *ldap.Entry) (*userpb.UserId, error) {
 	var uid string
 	if m.c.LDAPIdentity.User.Schema.IDIsOctetString {
@@ -302,72 +250,6 @@
 		}
 	} else {
 		uid = entry.GetEqualFoldAttributeValue(m.c.LDAPIdentity.User.Schema.ID)
-=======
-func (m *manager) FindUsers(ctx context.Context, query string, skipFetchingGroups bool) ([]*userpb.User, error) {
-	l, err := utils.GetLDAPConnection(&m.c.LDAPConn)
-	if err != nil {
-		return nil, err
-	}
-	defer l.Close()
-
-	// Search for the given clientID
-	searchRequest := ldap.NewSearchRequest(
-		m.c.BaseDN,
-		ldap.ScopeWholeSubtree, ldap.NeverDerefAliases, 0, 0, false,
-		m.getFindFilter(query),
-		[]string{m.c.Schema.DN, m.c.Schema.UID, m.c.Schema.CN, m.c.Schema.Mail, m.c.Schema.DisplayName, m.c.Schema.UIDNumber, m.c.Schema.GIDNumber},
-		nil,
-	)
-
-	sr, err := l.Search(searchRequest)
-	if err != nil {
-		return nil, err
-	}
-
-	users := []*userpb.User{}
-
-	for _, entry := range sr.Entries {
-		id := &userpb.UserId{
-			Idp:      m.c.Idp,
-			OpaqueId: entry.GetEqualFoldAttributeValue(m.c.Schema.UID),
-			Type:     userpb.UserType_USER_TYPE_PRIMARY,
-		}
-
-		groups := []string{}
-		if !skipFetchingGroups {
-			groups, err = m.GetUserGroups(ctx, id)
-			if err != nil {
-				return nil, err
-			}
-		}
-
-		gidNumber := m.c.Nobody
-		gidValue := sr.Entries[0].GetEqualFoldAttributeValue(m.c.Schema.GIDNumber)
-		if gidValue != "" {
-			gidNumber, err = strconv.ParseInt(gidValue, 10, 64)
-			if err != nil {
-				return nil, err
-			}
-		}
-		uidNumber := m.c.Nobody
-		uidValue := sr.Entries[0].GetEqualFoldAttributeValue(m.c.Schema.UIDNumber)
-		if uidValue != "" {
-			uidNumber, err = strconv.ParseInt(uidValue, 10, 64)
-			if err != nil {
-				return nil, err
-			}
-		}
-		user := &userpb.User{
-			Id:          id,
-			Username:    entry.GetEqualFoldAttributeValue(m.c.Schema.CN),
-			Groups:      groups,
-			Mail:        entry.GetEqualFoldAttributeValue(m.c.Schema.Mail),
-			DisplayName: entry.GetEqualFoldAttributeValue(m.c.Schema.DisplayName),
-			GidNumber:   gidNumber,
-			UidNumber:   uidNumber,
-		}
-		users = append(users, user)
->>>>>>> c5b7874c
 	}
 
 	return &userpb.UserId{
