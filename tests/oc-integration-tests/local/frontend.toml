[shared]
jwt_secret = "Pive-Fumkiu4"
gatewaysvc = "localhost:19000"

# This frontend.toml config file will start a reva service that:
# - serves as the entrypoint for owncloud APIs.
# - serves http endpoints on port 20080
#   - / --------------- ocdav
#   - /ocs ------------ ocs
#   - /oauth2 --------- oidcprovider
#   - /.well-known ---- wellknown service to announce openid-configuration
#   - TODO(diocas): ocm
# - authenticates requests using oidc bearer auth and basic auth as fallback
# - serves the grpc services on port 20099
[grpc]
address = "0.0.0.0:20099"

[grpc.services.authprovider]
auth_manager = "oidc"

# If you want to use your own openid provider change this config
[grpc.services.authprovider.auth_managers.oidc]
issuer = "http://localhost:20080"

[http]
address = "0.0.0.0:20080"

[http.middlewares.cors]
allow_credentials = true

[http.services.ocdav]
# serve ocdav on the root path
prefix = ""
chunk_folder = "/var/tmp/reva/chunks"
# for user lookups
# prefix the path of requests to /dav/files with this namespace
# While owncloud has only listed usernames at this endpoint CERN has
# been exposing more than just usernames. For owncloud deployments we
# can prefix the path to jail the requests to the correct CS3 namespace.
# In this deployment we mounted the owncloud storage provider at /users. It
# expects a username as the first path segment.
# currently, only the desktop client will use this endpoint, but only if
# the dav.chunking capability is available
# TODO implement a path wrapper that rewrites `<username>` into the path
# layout for the users home?
# no, use GetHome?
# for eos we need to rewrite the path
# TODO strip the username from the path so the CS3 namespace can be mounted
# at the files/<username> endpoint? what about migration? separate reva instance
<<<<<<< HEAD
files_namespace = "/"
=======
files_namespace = "/users/{{.Id.OpaqueId}}"
>>>>>>> d6154706

# similar to the dav/files endpoint we can configure a prefix for the old webdav endpoint
# we use the old webdav endpoint to present the cs3 namespace
# note: this changes the tree that is rendered at remote.php/webdav from the users home to the cs3 namespace
# use webdav_namespace = "/home" to use the old namespace that only exposes the users files
# this endpoint should not affect the desktop client sync but will present different folders for the other clients:
# - the desktop clients use a hardcoded remote.php/dav/files/<username> if the dav.chunkung capability is present
# - the ios ios uses the core.webdav-root capability which points to remote.php/webdav in oc10
# - the oc js sdk is hardcoded to the remote.php/webdav so it will see the new tree
# - TODO android? no sync ... but will see different tree
webdav_namespace = "/"

[http.services.ocs]
machine_auth_apikey = "change-me-please"

[http.services.ocs.capabilities.capabilities.core.status]
version = "10.0.11.5"
versionstring = "10.0.11"

[http.services.ocs.capabilities.capabilities.files_sharing]
api_enabled = true
resharing = true
group_sharing = true
auto_accept_share = true
share_with_group_members_only = true
share_with_membership_groups_only = true
default_permissions = 22
search_min_length = 3

[http.services.ocs.capabilities.capabilities.files_sharing.public]
enabled = true
send_mail = true
social_share = true
upload = true
multiple = true
supports_upload_only = true

[http.services.ocs.capabilities.capabilities.files_sharing.public.password]
enforced = true

[http.services.ocs.capabilities.capabilities.files_sharing.public.password.enforced_for]
read_only = true
read_write = true
upload_only = true

[http.services.ocs.capabilities.capabilities.files_sharing.public.expire_date]
enabled = true

[http.services.ocs.capabilities.capabilities.files_sharing.user]
send_mail = true

[http.services.ocs.capabilities.capabilities.files_sharing.user_enumeration]
enabled = true
group_members_only = true

[http.services.ocs.capabilities.capabilities.files_sharing.federation]
outgoing = true
incoming = true

[http.services.ocs.capabilities.capabilities.notifications]
endpoints = []

[http.services.ocs.capabilities.capabilities.files.tus_support]
version = "1.0.0"
resumable = "1.0.0"
extension = "creation,creation-with-upload"
http_method_override = ""
max_chunk_size = 0<|MERGE_RESOLUTION|>--- conflicted
+++ resolved
@@ -47,11 +47,7 @@
 # for eos we need to rewrite the path
 # TODO strip the username from the path so the CS3 namespace can be mounted
 # at the files/<username> endpoint? what about migration? separate reva instance
-<<<<<<< HEAD
-files_namespace = "/"
-=======
 files_namespace = "/users/{{.Id.OpaqueId}}"
->>>>>>> d6154706
 
 # similar to the dav/files endpoint we can configure a prefix for the old webdav endpoint
 # we use the old webdav endpoint to present the cs3 namespace
