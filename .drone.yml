--- conflicted
+++ resolved
@@ -342,10 +342,8 @@
     image: owncloudci/php:7.2
     commands:
       - git clone -b master --depth=1 https://github.com/owncloud/testing.git /drone/src/tmp/testing
-      - git clone -b reva-tests --single-branch --no-tags https://github.com/owncloud/core.git /drone/src/tmp/testrunner
+      - git clone -b master --single-branch --no-tags https://github.com/owncloud/core.git /drone/src/tmp/testrunner
       - cd /drone/src/tmp/testrunner
-<<<<<<< HEAD
-=======
       - git checkout 5d8d76600f451b985662024f730cee1a40444c7f
 
   - name: localAPIAcceptanceTestsOcStorage
@@ -367,7 +365,6 @@
     image: owncloudci/php:7.2
     commands:
       - cd /drone/src/tmp/testrunner
->>>>>>> 7906f54c
       - make test-acceptance-api
     environment:
       TEST_SERVER_URL: 'http://revad-services:20080'
